--- conflicted
+++ resolved
@@ -7,10 +7,7 @@
 
     testImplementation(project(":xodus-utils", "testArtifacts"))
     testImplementation(project(":xodus-entity-store", "testArtifacts"))
-<<<<<<< HEAD
-    testImplementation(kotlin("test"))
-=======
     testImplementation(libs.mockk)
     testImplementation(libs.truth)
->>>>>>> 1d3b3fb9
+    testImplementation(kotlin("test"))
 }