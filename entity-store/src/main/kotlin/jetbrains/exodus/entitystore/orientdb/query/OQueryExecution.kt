--- conflicted
+++ resolved
@@ -30,8 +30,10 @@
             timeoutQuery.sql(builder)
         }
 
-<<<<<<< HEAD
         val resultSet = tx.query(builder.toString(), query.params())
+        val session = tx.activeSession
+        val sqlQuery = builder.build()
+        val resultSet = session.query(sqlQuery.sql, sqlQuery.params)
 
         // Log execution plan
         // ToDo: add System param to enable/disable logging of execution plan
@@ -39,16 +41,6 @@
             val executionPlan = resultSet.executionPlan.get().prettyPrint(10, 8)
             "Query: $builder, params: ${query.params()}, \n execution plan:\n  $executionPlan, \n stats: ${resultSet.queryStats}"
         }
-=======
-        val session = tx.activeSession
-        val sqlQuery = builder.build()
-        val resultSet = session.query(sqlQuery.sql, sqlQuery.params)
-
-        // Log execution plan
-        // ToDo: add System param to enable/disable logging of execution plan
-        val executionPlan = resultSet.executionPlan.get().prettyPrint(10, 8)
-        logger.debug { "Query: $sqlQuery, \n execution plan:\n  $executionPlan, \n stats: ${resultSet.queryStats}" }
->>>>>>> 6a24b840
 
         return resultSet
     }
