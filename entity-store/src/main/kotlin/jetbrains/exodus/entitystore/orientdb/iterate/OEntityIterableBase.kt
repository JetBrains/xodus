--- conflicted
+++ resolved
@@ -55,7 +55,6 @@
     }
 
     override fun distinct(): EntityIterable {
-<<<<<<< HEAD
         return ODistinctEntityIterable(transaction, this)
     }
 
@@ -78,9 +77,6 @@
 
     override fun selectDistinct(linkName: String): EntityIterable {
         return selectManyDistinct(linkName)
-=======
-        return this
->>>>>>> 090708fa
     }
 
     override fun asSortResult(): EntityIterable {
