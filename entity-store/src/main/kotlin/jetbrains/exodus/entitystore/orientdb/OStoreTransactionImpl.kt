/*
 * Copyright ${inceptionYear} - ${year} ${owner}
 *
 * Licensed under the Apache License, Version 2.0 (the "License");
 * you may not use this file except in compliance with the License.
 * You may obtain a copy of the License at
 *
 * https://www.apache.org/licenses/LICENSE-2.0
 *
 * Unless required by applicable law or agreed to in writing, software
 * distributed under the License is distributed on an "AS IS" BASIS,
 * WITHOUT WARRANTIES OR CONDITIONS OF ANY KIND, either express or implied.
 * See the License for the specific language governing permissions and
 * limitations under the License.
 */
package jetbrains.exodus.entitystore.orientdb

import com.orientechnologies.orient.core.db.document.ODatabaseDocument
import com.orientechnologies.orient.core.db.record.ORecordOperation
import com.orientechnologies.orient.core.record.OVertex
import com.orientechnologies.orient.core.tx.OTransaction
import com.orientechnologies.orient.core.tx.OTransactionNoTx
import jetbrains.exodus.entitystore.*
import jetbrains.exodus.entitystore.iterate.property.*
import jetbrains.exodus.entitystore.orientdb.iterate.OEntityOfTypeIterable
import jetbrains.exodus.entitystore.orientdb.iterate.link.OLinkExistsEntityIterable
import jetbrains.exodus.entitystore.orientdb.iterate.link.OLinkIterableToEntityIterable

import jetbrains.exodus.entitystore.orientdb.iterate.link.OLinkSortEntityIterable
import jetbrains.exodus.entitystore.orientdb.iterate.link.OLinkToEntityIterable
import jetbrains.exodus.entitystore.orientdb.iterate.property.OSequenceImpl
import jetbrains.exodus.env.Transaction

class OStoreTransactionImpl(
    private val session: ODatabaseDocument,
    private val txn: OTransaction,
    private val store: PersistentEntityStore,
    private val schemaBuddy: OSchemaBuddy
) : OStoreTransaction {

    private var queryCancellingPolicy: QueryCancellingPolicy? = null

    override val activeSession = session

    private var hasWriteOperations = false

    override val oTransaction = txn

    override fun getStore(): EntityStore {
        return store
    }

    override fun isIdempotent(): Boolean {
        val operations = txn.recordOperations ?: listOf()
        return operations.firstOrNull() == null || operations.all { it.type == ORecordOperation.LOADED }
    }

    override fun isReadonly(): Boolean {
        if (!hasWriteOperations){
            hasWriteOperations = txn.recordOperations.iterator().hasNext()
        }
        return !hasWriteOperations
    }

    override fun isFinished(): Boolean {
        return !txn.isActive
    }

    override fun commit(): Boolean {
        try {
            txn.commit()
        } finally {
            cleanUpTxIfNeeded()
        }

        return true
    }

    override fun isCurrent(): Boolean {
        return true
    }

    override fun abort() {
        try {
            txn.rollback()
        } finally {
            cleanUpTxIfNeeded()
        }
    }

    override fun flush(): Boolean {
        try {
            txn.commit()
            txn.begin()
        } finally {
            cleanUpTxIfNeeded()
        }

        return true
    }

    private fun cleanUpTxIfNeeded() {
        if (!txn.isActive) {
            (store as OPersistentEntityStore).completeTx()
            session.close()
        }
    }

    override fun revert() {
        try {
            txn.rollback()
            txn.begin()
        } finally {
            cleanUpTxIfNeeded()
        }
    }

    override fun getSnapshot(): StoreTransaction {
        return this
    }

    override fun newEntity(entityType: String): Entity {
        schemaBuddy.makeSureTypeExists(session, entityType)
        val vertex = session.newVertex(entityType)
        session.setLocalEntityId(entityType, vertex)
        vertex.save<OVertex>()
<<<<<<< HEAD

=======
>>>>>>> ed199673
        return OVertexEntity(vertex, store)
    }

    override fun saveEntity(entity: Entity) {
        require(entity is OVertexEntity) { "Only OVertexEntity is supported, but was ${entity.javaClass.simpleName}" }
        entity.save()
    }

    override fun getEntity(id: EntityId): Entity {
        val oId = store.requireOEntityId(id)
        if (oId == ORIDEntityId.EMPTY_ID) {
            throw EntityRemovedInDatabaseException(oId.getTypeName(), id)
        }
        val vertex: OVertex = session.load(oId.asOId()) ?: throw EntityRemovedInDatabaseException(oId.getTypeName(), id)
        return OVertexEntity(vertex, store)
    }

    override fun getEntityTypes(): MutableList<String> {
        return session.metadata.schema.classes.map { it.name }.toMutableList()
    }

    override fun getAll(entityType: String): EntityIterable {
        return OEntityOfTypeIterable(this, entityType)
    }

    override fun getSingletonIterable(entity: Entity): EntityIterable {
        TODO("Not Implemented")
    }

    override fun find(entityType: String, propertyName: String, value: Comparable<Nothing>): EntityIterable {
        return OPropertyEqualIterable(this, entityType, propertyName, value)
    }

    override fun find(
        entityType: String,
        propertyName: String,
        minValue: Comparable<Nothing>,
        maxValue: Comparable<Nothing>
    ): EntityIterable {
        return OPropertyRangeIterable(this, entityType, propertyName, minValue, maxValue)
    }

    override fun findContaining(
        entityType: String,
        propertyName: String,
        value: String,
        ignoreCase: Boolean
    ): EntityIterable {
        return OPropertyContainsIterable(this, entityType, propertyName, value)
    }

    override fun findStartingWith(entityType: String, propertyName: String, value: String): EntityIterable {
        return OPropertyStartsWithIterable(this, entityType, propertyName, value)
    }

    override fun findIds(entityType: String, minValue: Long, maxValue: Long): EntityIterable {
        return OPropertyRangeIterable(
            this,
            entityType,
            OVertexEntity.LOCAL_ENTITY_ID_PROPERTY_NAME,
            minValue,
            maxValue
        )
    }

    override fun findWithProp(entityType: String, propertyName: String): EntityIterable {
        return OPropertyExistsIterable(this, entityType, propertyName)
    }

    override fun findWithPropSortedByValue(entityType: String, propertyName: String): EntityIterable {
        return OPropertyExistsSortedIterable(this, entityType, propertyName)
    }

    override fun findWithBlob(entityType: String, blobName: String): EntityIterable {
        return OPropertyBlobExistsEntityIterable(this, entityType, blobName)
    }

    override fun findLinks(entityType: String, entity: Entity, linkName: String): EntityIterable {
        return OLinkToEntityIterable(this, linkName, entity.id as OEntityId)
    }

    override fun findLinks(entityType: String, entities: EntityIterable, linkName: String): EntityIterable {
        return OLinkIterableToEntityIterable(this, entities.asOQueryIterable(), linkName)
    }

    override fun findWithLinks(entityType: String, linkName: String): EntityIterable {
        return OLinkExistsEntityIterable(this, entityType, linkName)
    }

    override fun findWithLinks(
        entityType: String,
        linkName: String,
        oppositeEntityType: String,
        oppositeLinkName: String
    ): EntityIterable {
        return OLinkExistsEntityIterable(this, entityType, linkName)
    }

    override fun sort(entityType: String, propertyName: String, ascending: Boolean): EntityIterable {
        return OPropertySortedIterable(this, entityType, propertyName, null, ascending)
    }

    override fun sort(
        entityType: String,
        propertyName: String,
        rightOrder: EntityIterable,
        ascending: Boolean
    ): EntityIterable {
        return OPropertySortedIterable(this, entityType, propertyName, rightOrder.asOQueryIterable(), ascending)
    }

    override fun sortLinks(
        entityType: String,
        sortedLinks: EntityIterable,
        isMultiple: Boolean,
        linkName: String,
        rightOrder: EntityIterable
    ): EntityIterable {
        return OLinkSortEntityIterable(this, sortedLinks.asOQueryIterable(), linkName, rightOrder.asOQueryIterable())
    }

    override fun sortLinks(
        entityType: String,
        sortedLinks: EntityIterable,
        isMultiple: Boolean,
        linkName: String,
        rightOrder: EntityIterable,
        oppositeEntityType: String,
        oppositeLinkName: String
    ): EntityIterable {
        // Not sure about skipping oppositeEntityType and oppositeLinkName values
        return OLinkSortEntityIterable(this, sortedLinks.asOQueryIterable(), linkName, rightOrder.asOQueryIterable())
    }

    @Deprecated("Deprecated in Java")
    override fun mergeSorted(sorted: MutableList<EntityIterable>, comparator: Comparator<Entity>): EntityIterable {
        throw UnsupportedOperationException("Not implemented")
    }

    override fun mergeSorted(
        sorted: List<EntityIterable>,
        valueGetter: ComparableGetter,
        comparator: java.util.Comparator<Comparable<Any>?>
    ): EntityIterable {
        throw UnsupportedOperationException("Not implemented")
    }

    override fun toEntityId(representation: String): EntityId {
        val legacyId = PersistentEntityId.toEntityId(representation)
        return store.requireOEntityId(legacyId)
    }

    override fun getSequence(sequenceName: String): Sequence {
        return OSequenceImpl(sequenceName)
    }

    override fun getSequence(sequenceName: String, initialValue: Long): Sequence {
        return OSequenceImpl(sequenceName, initialValue)
    }

    override fun getEnvironmentTransaction(): Transaction {
        return OEnvironmentTransaction(store.environment, this)
    }

    override fun setQueryCancellingPolicy(policy: QueryCancellingPolicy?) {
        this.queryCancellingPolicy = policy
    }

    override fun getQueryCancellingPolicy() = this.queryCancellingPolicy
}<|MERGE_RESOLUTION|>--- conflicted
+++ resolved
@@ -124,10 +124,6 @@
         val vertex = session.newVertex(entityType)
         session.setLocalEntityId(entityType, vertex)
         vertex.save<OVertex>()
-<<<<<<< HEAD
-
-=======
->>>>>>> ed199673
         return OVertexEntity(vertex, store)
     }
 
