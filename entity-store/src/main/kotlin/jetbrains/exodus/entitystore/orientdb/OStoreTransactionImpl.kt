--- conflicted
+++ resolved
@@ -65,16 +65,10 @@
     }
 
     override fun commit(): Boolean {
-<<<<<<< HEAD
         try {
             txn.commit()
         } finally {
             cleanUpTxIfNeeded()
-=======
-        txn.commit()
-        if (!txn.isActive) {
-            session.close()
->>>>>>> 22da48ba
         }
 
         return true
@@ -85,15 +79,11 @@
     }
 
     override fun abort() {
-<<<<<<< HEAD
-        try {
-            txn.rollback()
-        } finally {
-            cleanUpTxIfNeeded()
-        }
-=======
-        (txn as OTransactionOptimistic).abort()
->>>>>>> 22da48ba
+        try {
+            (txn as OTransactionOptimistic).abort()
+        } finally {
+            cleanUpTxIfNeeded()
+        }
     }
 
     override fun flush(): Boolean {
@@ -115,16 +105,11 @@
     }
 
     override fun revert() {
-<<<<<<< HEAD
-        try {
-            txn.rollback()
-            txn.begin()
-        } finally {
-            cleanUpTxIfNeeded()
-        }
-=======
-        (txn as OTransactionOptimistic).revert()
->>>>>>> 22da48ba
+        try {
+            (txn as OTransactionOptimistic).revert()
+        } finally {
+            cleanUpTxIfNeeded()
+        }
     }
 
     override fun getSnapshot(): StoreTransaction {
