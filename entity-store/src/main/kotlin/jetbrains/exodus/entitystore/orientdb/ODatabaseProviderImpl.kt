package jetbrains.exodus.entitystore.orientdb

import com.orientechnologies.orient.core.db.ODatabaseSession
import com.orientechnologies.orient.core.db.ODatabaseType
import com.orientechnologies.orient.core.db.OrientDB
import com.orientechnologies.orient.core.db.OrientDbInternalAccessor.accessInternal

class ODatabaseProviderImpl(
    override val database: OrientDB,
    private val databaseName: String,
    private val userName: String,
    private val password: String,
    private val databaseType:ODatabaseType
) : ODatabaseProvider {
<<<<<<< HEAD
=======


    init {
        //todo migrate to some config entity instead of System props
        if (System.getProperty("exodus.env.compactOnOpen", "false").toBoolean()){
            compact()
        }
    }

    fun compact(){
        ODatabaseCompacter(this, databaseType, databaseName, userName, password).compactDatabase()
    }

    override val databaseSession: ODatabaseSession
        get() {
            return database.cachedPool(databaseName, userName, password).acquire()
        }

>>>>>>> 46d3c350
    override val databaseLocation: String
        get() = database.accessInternal.basePath

    override fun acquireSession(): ODatabaseSession {
        return database.cachedPool(databaseName, userName, password).acquire()
    }

    override fun close() {
        //TODO this should call some other method, also to remove pool from database internal hashmap
        database.cachedPool(databaseName, userName, password).close()
    }
}<|MERGE_RESOLUTION|>--- conflicted
+++ resolved
@@ -12,9 +12,6 @@
     private val password: String,
     private val databaseType:ODatabaseType
 ) : ODatabaseProvider {
-<<<<<<< HEAD
-=======
-
 
     init {
         //todo migrate to some config entity instead of System props
@@ -27,12 +24,6 @@
         ODatabaseCompacter(this, databaseType, databaseName, userName, password).compactDatabase()
     }
 
-    override val databaseSession: ODatabaseSession
-        get() {
-            return database.cachedPool(databaseName, userName, password).acquire()
-        }
-
->>>>>>> 46d3c350
     override val databaseLocation: String
         get() = database.accessInternal.basePath
 
