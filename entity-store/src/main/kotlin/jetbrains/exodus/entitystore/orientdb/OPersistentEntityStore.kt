--- conflicted
+++ resolved
@@ -32,12 +32,7 @@
     }
 
     override fun beginTransaction(): StoreTransaction {
-<<<<<<< HEAD
         val session = databaseProvider.acquireSession()
-        session.isPooled
-=======
-        val session = databaseProvider.databaseSession
->>>>>>> 46d3c350
         session.activateOnCurrentThread()
         val txn = session.begin().transaction
         return OStoreTransactionImpl(session, txn, this)
