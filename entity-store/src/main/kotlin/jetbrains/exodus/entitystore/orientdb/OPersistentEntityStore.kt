--- conflicted
+++ resolved
@@ -16,13 +16,9 @@
 class OPersistentEntityStore(
     val databaseProvider: ODatabaseProvider,
     private val name: String,
-<<<<<<< HEAD
+    override val countExecutor: Executor = Executors.newSingleThreadExecutor(),
     private val classIdToOClassId: Map<Int, Int>
-) : PersistentEntityStore {
-=======
-    override val countExecutor: Executor = Executors.newSingleThreadExecutor()
 ) : PersistentEntityStore, OEntityStore {
->>>>>>> 4dcaaa8f
 
     private val config = PersistentEntityStoreConfig()
     private val dummyJobProcessor = object : MultiThreadDelegatingJobProcessor("dummy", 1) {}
