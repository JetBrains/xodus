/*
 * Copyright ${inceptionYear} - ${year} ${owner}
 *
 * Licensed under the Apache License, Version 2.0 (the "License");
 * you may not use this file except in compliance with the License.
 * You may obtain a copy of the License at
 *
 * https://www.apache.org/licenses/LICENSE-2.0
 *
 * Unless required by applicable law or agreed to in writing, software
 * distributed under the License is distributed on an "AS IS" BASIS,
 * WITHOUT WARRANTIES OR CONDITIONS OF ANY KIND, either express or implied.
 * See the License for the specific language governing permissions and
 * limitations under the License.
 */
package jetbrains.exodus.entitystore.orientdb

import com.orientechnologies.orient.core.db.ODatabaseSession
import com.orientechnologies.orient.core.db.record.OIdentifiable
import com.orientechnologies.orient.core.db.record.OTrackedSet
import com.orientechnologies.orient.core.id.ORecordId
import com.orientechnologies.orient.core.metadata.schema.OClass
import com.orientechnologies.orient.core.record.ODirection
import com.orientechnologies.orient.core.record.OEdge
import com.orientechnologies.orient.core.record.OElement
import com.orientechnologies.orient.core.record.OVertex
import jetbrains.exodus.ByteIterable
import jetbrains.exodus.entitystore.Entity
import jetbrains.exodus.entitystore.EntityId
import jetbrains.exodus.entitystore.EntityIterable
import jetbrains.exodus.entitystore.PersistentEntityStore
import jetbrains.exodus.entitystore.orientdb.OVertexEntity.Companion.CLASS_ID_CUSTOM_PROPERTY_NAME
import jetbrains.exodus.entitystore.orientdb.OVertexEntity.Companion.LOCAL_ENTITY_ID_PROPERTY_NAME
import jetbrains.exodus.entitystore.orientdb.iterate.link.OVertexEntityIterable
import jetbrains.exodus.util.UTFUtil
import mu.KLogging
import java.io.ByteArrayInputStream
import java.io.ByteArrayOutputStream
import java.io.File
import java.io.InputStream

open class OVertexEntity(private var vertex: OVertex, private val store: PersistentEntityStore) : OEntity {

    companion object : KLogging() {
        const val BINARY_BLOB_CLASS_NAME: String = "BinaryBlob"
        const val DATA_PROPERTY_NAME = "data"
        const val EDGE_CLASS_SUFFIX = "\$link"
        private const val BLOB_SIZE_PROPERTY_NAME_SUFFIX = "_blob_size"
        private const val STRING_BLOB_HASH_PROPERTY_NAME_SUFFIX = "_string_blob_hash"
        fun blobSizeProperty(propertyName: String) = "\$$propertyName$BLOB_SIZE_PROPERTY_NAME_SUFFIX"
        fun blobHashProperty(propertyName: String) = "\$$propertyName$STRING_BLOB_HASH_PROPERTY_NAME_SUFFIX"

        const val STRING_BLOB_CLASS_NAME: String = "StringBlob"

        // Backward compatible EntityId

        const val CLASS_ID_CUSTOM_PROPERTY_NAME = "classId"
        const val CLASS_ID_SEQUENCE_NAME = "sequence_classId"

        const val LOCAL_ENTITY_ID_PROPERTY_NAME = "localEntityId"
        fun localEntityIdSequenceName(className: String): String = "${className}_sequence_localEntityId"
<<<<<<< HEAD
        fun edgeClassName(className:String): String {
            // YouTrack has fancy link names like '__CUSTOM_FIELD__Country/Region_227'. OrientDB does not like symbols
            // like '/' in class names. So we have to get rid of them.
            val sanitizedClassName = className.replace('/', '_')
            return "$sanitizedClassName$EDGE_CLASS_SUFFIX"
        }
=======
        fun edgeClassName(className: String): String = "$className$EDGE_CLASS_SUFFIX"
>>>>>>> c224a32a
    }

    private val activeSession get() = ODatabaseSession.getActiveSession()

    private var txid: Int = activeSession.transaction.id

    private var oEntityId = ORIDEntityId.fromVertex(vertex)

    override fun getStore() = store

    override fun getId(): OEntityId = oEntityId

    override fun toIdString(): String = oEntityId.toString()

    override fun getType(): String = oEntityId.getTypeName()

    override fun delete(): Boolean {
        vertex.delete()
        return true
    }

    override fun getRawProperty(propertyName: String): ByteIterable? = null

    override fun getProperty(propertyName: String): Comparable<*>? {
        reload()
        val value = vertex.getProperty<Any>(propertyName)
        return if (value == null || value !is MutableSet<*>) {
            value as Comparable<*>?
        } else {
            OComparableSet(value)
        }
    }

    private fun reload() {
        val session = activeSession
        val tx = session.transaction

        if (txid != tx.id) {
            txid = tx.id
            vertex = session.load(oEntityId.asOId())
        }
    }

    override fun setProperty(propertyName: String, value: Comparable<*>): Boolean {
        assertWritable()
        reload()
        val oldProperty = vertex.getProperty<Any>(propertyName)

        if (value is OComparableSet<*> || oldProperty is MutableSet<*>) {
            return setPropertyAsSet(propertyName, value as OComparableSet<*>, oldProperty)
        } else {
            vertex.setProperty(propertyName, value)
            vertex.save<OVertex>()
            return oldProperty?.equals(value) != true
        }
    }

    private fun setPropertyAsSet(propertyName: String, value: Any?, oldValue: Any?): Boolean {
        if (value is OComparableSet<*>) {
            vertex.setProperty(propertyName, value.source)
        } else {
            vertex.setProperty(propertyName, value)
        }
        vertex.save<OVertex>()
        return vertex.getProperty<OTrackedSet<*>>(propertyName)?.isTransactionModified == true
    }

    override fun deleteProperty(propertyName: String): Boolean {
        assertWritable()
        reload()
        if (vertex.hasProperty(propertyName)) {
            vertex.removeProperty<Any>(propertyName)
            vertex.save<OVertex>()
            return true
        } else {
            return false
        }

    }

    override fun getPropertyNames(): List<String> {
        reload()
        return ArrayList(vertex.propertyNames)
    }

    override fun getBlob(blobName: String): InputStream? {
        reload()
        val element = vertex.getLinkProperty(blobName)
        return element?.let {
            val record = activeSession.getRecord<OElement>(element)
            return ByteArrayInputStream(record.getProperty(DATA_PROPERTY_NAME))
        }
    }

    override fun getBlobSize(blobName: String): Long {
        reload()
        val sizePropertyName = blobSizeProperty(blobName)
        val ref = vertex.getLinkProperty(blobName)
        return ref?.let {
            vertex.getProperty<Long>(sizePropertyName)
        } ?: -1
    }

    override fun getBlobString(blobName: String): String? {
        reload()
        val ref = vertex.getLinkProperty(blobName)
        return ref?.let {
            val record = activeSession.getRecord<OElement>(ref)
            record.getProperty<ByteArray>(DATA_PROPERTY_NAME)?.let {
                UTFUtil.readUTF(ByteArrayInputStream(it))
            }
        }
    }


    override fun setBlob(blobName: String, blob: InputStream) {
        assertWritable()
        reload()
        val ref = vertex.getLinkProperty(blobName)
        val blobContainer: OElement

        if (ref == null) {
            blobContainer = activeSession.newElement(BINARY_BLOB_CLASS_NAME)
            vertex.setProperty(blobName, blobContainer)
        } else {
            blobContainer = activeSession.getRecord(ref)
            if (blobContainer.hasProperty(DATA_PROPERTY_NAME)) {
                blobContainer.removeProperty<Any>(DATA_PROPERTY_NAME)
            }
        }

        val data = blob.use { blob.readAllBytes() }
        blobContainer.setProperty(DATA_PROPERTY_NAME, data)
        vertex.setProperty(blobSizeProperty(blobName), data.size.toLong())
        blobContainer.save<OElement>()
        vertex.save<OVertex>()
    }

    override fun setBlob(blobName: String, file: File) {
        setBlob(blobName, file.inputStream())
    }

    override fun setBlobString(blobName: String, blobString: String): Boolean {
        assertWritable()
        reload()
        val ref = vertex.getLinkProperty(blobName)
        val update: Boolean
        var record: OElement? = null

        if (ref == null) {
            record = activeSession.newElement(STRING_BLOB_CLASS_NAME)
            vertex.setProperty(blobName, record)
            update = true
        } else {
            update = blobString.hashCode() != vertex.getProperty<Int>(blobHashProperty(blobName))
                    || blobString.length.toLong() != vertex.getProperty<Long>(blobSizeProperty(blobName))
        }

        if (update) {
            record = record ?: activeSession.getRecord(ref) as OElement
            vertex.setProperty(blobHashProperty(blobName), blobString.hashCode())
            vertex.setProperty(blobSizeProperty(blobName), blobString.length.toLong())
            val baos = ByteArrayOutputStream(blobString.length)
            UTFUtil.writeUTF(baos, blobString)
            record.setProperty(DATA_PROPERTY_NAME, baos.toByteArray())
            vertex.save<OVertex>()
        }

        return update
    }

    override fun deleteBlob(blobName: String): Boolean {
        assertWritable()
        reload()
        val ref = vertex.getLinkProperty(blobName)
        return if (ref != null) {
            val record = ref.getRecord<OElement>()
            vertex.removeProperty<Long>(blobSizeProperty(blobName))
            if (record.schemaClass?.name == STRING_BLOB_CLASS_NAME) {
                record.setProperty(DATA_PROPERTY_NAME, null)
            } else {
                vertex.removeProperty<OIdentifiable>(blobName)
                vertex.save<OVertex>()
                activeSession.delete(ref.identity)
            }
            true
        } else false
    }

    override fun getBlobNames(): List<String> {
        reload()
        return vertex.propertyNames
            .filter { it.endsWith(BLOB_SIZE_PROPERTY_NAME_SUFFIX) }
            .map { it.substring(1).substringBefore(BLOB_SIZE_PROPERTY_NAME_SUFFIX) }
    }

    override fun addLink(linkName: String, target: Entity): Boolean {
        assertWritable()
        reload()
        require(target is OVertexEntity) { "Only OVertexEntity is supported, but was ${target.javaClass.simpleName}" }
        // Optimization?
        val edgeClassName = edgeClassName(linkName)
        val currentEdge = findEdge(edgeClassName, target.id)
        if (currentEdge == null) {
            vertex.addEdge(target.asVertex, edgeClassName)
            vertex.save<OVertex>()
            return true
        } else {
            return false
        }
    }

    override fun addLink(linkName: String, targetId: EntityId): Boolean {
        assertWritable()
        val targetOId = store.requireOEntityId(targetId)
        if (targetOId == ORIDEntityId.EMPTY_ID) {
            return false
        }
        val target = activeSession.getRecord<OVertex>(targetOId.asOId()) ?: return false
        return addLink(linkName, OVertexEntity(target, store))
    }

    override fun getLink(linkName: String): Entity? {
        reload()
        val edgeClassName = edgeClassName(linkName)
        val target = vertex.getVertices(ODirection.OUT, edgeClassName).firstOrNull()
        return target.toOEntityOrNull()
    }

    override fun setLink(linkName: String, target: Entity?): Boolean {
        assertWritable()
        require(target is OVertexEntity?) { "Only OVertexEntity is supported, but was ${target?.javaClass?.simpleName}" }

        reload()
        val currentLink = getLink(linkName) as OVertexEntity?
        val edgeClassName = edgeClassName(linkName)

        if (currentLink == target) {
            return false
        }
        if (currentLink != null) {
            findEdge(edgeClassName, currentLink.id)?.delete()
            currentLink.vertex.save<OVertex>()
        }
        if (target != null) {
            vertex.addEdge(target.vertex, edgeClassName)
            vertex.save<OVertex>()
        }
        return true
    }

    override fun setLink(linkName: String, targetId: EntityId): Boolean {
        assertWritable()
        val targetOId = store.requireOEntityId(targetId)
        if (targetOId == ORIDEntityId.EMPTY_ID) {
            return false
        }
        val target = activeSession.getRecord<OVertex>(targetOId.asOId()) ?: return false
        return setLink(linkName, OVertexEntity(target, store))
    }

    override fun getLinks(linkName: String): EntityIterable {
        reload()
        val edgeClassName = edgeClassName(linkName)
        val links = vertex.getVertices(ODirection.OUT, edgeClassName)
        return OVertexEntityIterable(links, store)
    }

    override fun getLinks(linkNames: Collection<String>): EntityIterable {
        reload()
        val edgeClassNames = linkNames.map { edgeClassName(it) }
        return OVertexEntityIterable(vertex.getVertices(ODirection.OUT, *edgeClassNames.toTypedArray()), store)
    }

    override fun deleteLink(linkName: String, target: Entity): Boolean {
        assertWritable()
        reload()
        target as OVertexEntity
        val edgeClassName = edgeClassName(linkName)
        vertex.deleteEdge(target.vertex, edgeClassName)
        val result = vertex.isDirty
        vertex.save<OVertex>()
        return result
    }

    override fun deleteLink(linkName: String, targetId: EntityId): Boolean {
        assertWritable()
        val recordId = ORecordId(targetId.typeId, targetId.localId)
        val target = activeSession.getRecord<OVertex>(recordId)
        return deleteLink(linkName, OVertexEntity(target, store))
    }

    override fun deleteLinks(linkName: String) {
        assertWritable()
        reload()
        val edgeClassName = edgeClassName(linkName)
        vertex.getEdges(ODirection.OUT, edgeClassName).forEach {
            it.delete()
        }
        vertex.save<OVertex>()
    }

    override fun getLinkNames(): List<String> {
        reload()
        return ArrayList(vertex.getEdgeNames(ODirection.OUT)
            .filter { it.endsWith(EDGE_CLASS_SUFFIX) }
            .map { it.substringBefore(EDGE_CLASS_SUFFIX) })
    }

    override fun compareTo(other: Entity) = id.compareTo(other.id)

    private fun findEdge(edgeClassName: String, targetId: OEntityId): OEdge? {
        return vertex
            .getEdges(ODirection.OUT, edgeClassName)
            .find { it.to.identity == targetId.asOId() }
    }

    override fun equals(other: Any?): Boolean {
        if (this === other) return true
        if (other !is OEntity) return false
        if (javaClass != other.javaClass) return false

        return this.id == other.id
    }

    override fun hashCode(): Int {
        return id.hashCode()
    }

    internal val asVertex = vertex

    override fun save(): OVertexEntity {
        assertWritable()
        vertex.save<OVertex>()
        return this
    }

    protected open fun assertWritable() {}

    private fun OVertex?.toOEntityOrNull(): OEntity? = this?.let { OVertexEntity(this, store) }
}

fun OClass.requireClassId(): Int {
    return getCustom(CLASS_ID_CUSTOM_PROPERTY_NAME)?.toInt()
        ?: throw IllegalStateException("classId not found for ${this.name}")
}

fun OVertex.requireSchemaClass(): OClass {
    return schemaClass ?: throw IllegalStateException("schemaClass not found for $this")
}

fun OVertex.requireLocalEntityId(): Long {
    return getProperty<Long>(LOCAL_ENTITY_ID_PROPERTY_NAME)
        ?: throw IllegalStateException("localEntityId not found for the vertex")
}


val String.asEdgeClass get() = OVertexEntity.edgeClassName(this)<|MERGE_RESOLUTION|>--- conflicted
+++ resolved
@@ -59,16 +59,12 @@
 
         const val LOCAL_ENTITY_ID_PROPERTY_NAME = "localEntityId"
         fun localEntityIdSequenceName(className: String): String = "${className}_sequence_localEntityId"
-<<<<<<< HEAD
         fun edgeClassName(className:String): String {
             // YouTrack has fancy link names like '__CUSTOM_FIELD__Country/Region_227'. OrientDB does not like symbols
             // like '/' in class names. So we have to get rid of them.
             val sanitizedClassName = className.replace('/', '_')
             return "$sanitizedClassName$EDGE_CLASS_SUFFIX"
         }
-=======
-        fun edgeClassName(className: String): String = "$className$EDGE_CLASS_SUFFIX"
->>>>>>> c224a32a
     }
 
     private val activeSession get() = ODatabaseSession.getActiveSession()
