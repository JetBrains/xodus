/*
 * Copyright ${inceptionYear} - ${year} ${owner}
 *
 * Licensed under the Apache License, Version 2.0 (the "License");
 * you may not use this file except in compliance with the License.
 * You may obtain a copy of the License at
 *
 * https://www.apache.org/licenses/LICENSE-2.0
 *
 * Unless required by applicable law or agreed to in writing, software
 * distributed under the License is distributed on an "AS IS" BASIS,
 * WITHOUT WARRANTIES OR CONDITIONS OF ANY KIND, either express or implied.
 * See the License for the specific language governing permissions and
 * limitations under the License.
 */
package jetbrains.exodus.entitystore.orientdb

import com.orientechnologies.orient.core.db.ODatabaseSession
import com.orientechnologies.orient.core.db.record.OIdentifiable
import com.orientechnologies.orient.core.db.record.OTrackedSet
import com.orientechnologies.orient.core.db.record.ridbag.ORidBag
import com.orientechnologies.orient.core.id.ORecordId
import com.orientechnologies.orient.core.metadata.schema.OClass
import com.orientechnologies.orient.core.record.ODirection
import com.orientechnologies.orient.core.record.OEdge
import com.orientechnologies.orient.core.record.OElement
import com.orientechnologies.orient.core.record.OVertex
import jetbrains.exodus.ByteIterable
import jetbrains.exodus.entitystore.*
import jetbrains.exodus.entitystore.orientdb.OVertexEntity.Companion.CLASS_ID_CUSTOM_PROPERTY_NAME
import jetbrains.exodus.entitystore.orientdb.OVertexEntity.Companion.LOCAL_ENTITY_ID_PROPERTY_NAME
import jetbrains.exodus.entitystore.orientdb.iterate.link.OVertexEntityIterable
import jetbrains.exodus.util.UTFUtil
import mu.KLogging
import java.io.ByteArrayInputStream
import java.io.ByteArrayOutputStream
import java.io.File
import java.io.InputStream
import kotlin.jvm.optionals.getOrNull

open class OVertexEntity(private var oEntityId: ORIDEntityId, private val store: PersistentEntityStore) : OEntity {

    constructor(vertex: OVertex, store: PersistentEntityStore) : this(ORIDEntityId.fromVertex(vertex), store) {
        this.vertex = vertex
    }

    companion object : KLogging() {
        const val BINARY_BLOB_CLASS_NAME: String = "BinaryBlob"
        const val DATA_PROPERTY_NAME = "data"
        const val EDGE_CLASS_SUFFIX = "_link"
        private const val LINK_TARGET_ENTITY_ID_PROPERTY_NAME_SUFFIX = "_targetEntityId"
        private const val BLOB_SIZE_PROPERTY_NAME_SUFFIX = "_blob_size"
        private const val STRING_BLOB_HASH_PROPERTY_NAME_SUFFIX = "_string_blob_hash"
        fun blobSizeProperty(propertyName: String) = "\$$propertyName$BLOB_SIZE_PROPERTY_NAME_SUFFIX"
        fun blobHashProperty(propertyName: String) = "\$$propertyName$STRING_BLOB_HASH_PROPERTY_NAME_SUFFIX"

        const val STRING_BLOB_CLASS_NAME: String = "StringBlob"

        // Backward compatible EntityId

        const val CLASS_ID_CUSTOM_PROPERTY_NAME = "classId"
        const val CLASS_ID_SEQUENCE_NAME = "sequence_classId"

        const val LOCAL_ENTITY_ID_PROPERTY_NAME = "localEntityId"
        fun localEntityIdSequenceName(className: String): String = "${className}_sequence_localEntityId"

        fun edgeClassName(className: String): String {
            // YouTrack has fancy link names like '__CUSTOM_FIELD__Country/Region_227'. OrientDB does not like symbols
            // like '/' in class names. So we have to get rid of them.
            val sanitizedClassName = className.replace('/', '_')
            return "$sanitizedClassName$EDGE_CLASS_SUFFIX"
        }

        fun linkTargetEntityIdPropertyName(linkName: String): String {
            return "$linkName$LINK_TARGET_ENTITY_ID_PROPERTY_NAME_SUFFIX"
        }
    }

    private val activeSession get() = ODatabaseSession.getActiveSession()

    private var vertex: OVertex? = null

    private val dbVertex: OVertex
        get() {
            if (vertex == null) {
                vertex = activeSession.getRecord(oEntityId.asOId())
            }

            if (vertex == null) {
                throw EntityRemovedInDatabaseException("Vertex not found for $oEntityId")
            }

            return vertex!!
        }

    override fun getStore() = store

    override fun getId(): OEntityId = oEntityId

    override fun toIdString(): String = oEntityId.toString()

    override fun getType(): String = oEntityId.getTypeName()

    override fun delete(): Boolean {
        dbVertex.delete()
        return true
    }

    override fun getRawProperty(propertyName: String): ByteIterable? = null

    override fun getProperty(propertyName: String): Comparable<*>? {
        val value = dbVertex.getProperty<Any>(propertyName)
        return if (value == null || value !is MutableSet<*>) {
            value as Comparable<*>?
        } else {
            OComparableSet(value)
        }
    }

    override fun setProperty(propertyName: String, value: Comparable<*>): Boolean {
        assertWritable()

        val dbVertex = this.dbVertex
        val oldProperty = dbVertex.getProperty<Any>(propertyName)

        if (value is OComparableSet<*> || oldProperty is MutableSet<*>) {
            return setPropertyAsSet(propertyName, value as OComparableSet<*>)
        } else {
            dbVertex.setProperty(propertyName, value)
            dbVertex.save<OVertex>()
            return oldProperty?.equals(value) != true
        }
    }

    private fun setPropertyAsSet(propertyName: String, value: Any?): Boolean {
        val dbVertex = this.dbVertex

        if (value is OComparableSet<*>) {
            dbVertex.setProperty(propertyName, value.source)
        } else {
            dbVertex.setProperty(propertyName, value)
        }
        dbVertex.save<OVertex>()
        return dbVertex.getProperty<OTrackedSet<*>>(propertyName)?.isTransactionModified == true
    }

    override fun deleteProperty(propertyName: String): Boolean {
        assertWritable()

        val dbVertex = this.dbVertex
        if (dbVertex.hasProperty(propertyName)) {
            dbVertex.removeProperty<Any>(propertyName)
            dbVertex.save<OVertex>()
            return true
        } else {
            return false
        }

    }

    override fun getPropertyNames(): List<String> {
        return ArrayList(dbVertex.propertyNames)
    }

    override fun getBlob(blobName: String): InputStream? {
        val element = dbVertex.getLinkProperty(blobName)
        return element?.let {
            val record = activeSession.getRecord<OElement>(element)
            return ByteArrayInputStream(record.getProperty(DATA_PROPERTY_NAME))
        }
    }

    override fun getBlobSize(blobName: String): Long {
        val dbVertex = this.dbVertex
        val sizePropertyName = blobSizeProperty(blobName)
        val ref = dbVertex.getLinkProperty(blobName)
        return ref?.let {
            dbVertex.getProperty(sizePropertyName)
        } ?: -1
    }

    override fun getBlobString(blobName: String): String? {
        val ref = dbVertex.getLinkProperty(blobName)
        return ref?.let {
            val record = activeSession.getRecord<OElement>(ref)
            record.getProperty<ByteArray>(DATA_PROPERTY_NAME)?.let {
                UTFUtil.readUTF(ByteArrayInputStream(it))
            }
        }
    }


    override fun setBlob(blobName: String, blob: InputStream) {
        assertWritable()
        val dbVertex = this.dbVertex

        val ref = dbVertex.getLinkProperty(blobName)
        val blobContainer: OElement

        if (ref == null) {
            blobContainer = activeSession.newElement(BINARY_BLOB_CLASS_NAME)
            dbVertex.setProperty(blobName, blobContainer)
        } else {
            blobContainer = activeSession.getRecord(ref)
            if (blobContainer.hasProperty(DATA_PROPERTY_NAME)) {
                blobContainer.removeProperty<Any>(DATA_PROPERTY_NAME)
            }
        }

        val data = blob.use { blob.readAllBytes() }
        blobContainer.setProperty(DATA_PROPERTY_NAME, data)
        dbVertex.setProperty(blobSizeProperty(blobName), data.size.toLong())
        blobContainer.save<OElement>()
        dbVertex.save<OVertex>()
    }

    override fun setBlob(blobName: String, file: File) {
        setBlob(blobName, file.inputStream())
    }

    override fun setBlobString(blobName: String, blobString: String): Boolean {
        assertWritable()

        val dbVertex = this.dbVertex
        val ref = dbVertex.getLinkProperty(blobName)
        val update: Boolean
        var record: OElement? = null

        if (ref == null) {
            record = activeSession.newElement(STRING_BLOB_CLASS_NAME)
            dbVertex.setProperty(blobName, record)
            update = true
        } else {
            update = blobString.hashCode() != dbVertex.getProperty<Int>(blobHashProperty(blobName))
                    || blobString.length.toLong() != dbVertex.getProperty<Long>(blobSizeProperty(blobName))
        }

        if (update) {
            record = record ?: activeSession.getRecord(ref) as OElement
            dbVertex.setProperty(blobHashProperty(blobName), blobString.hashCode())
            dbVertex.setProperty(blobSizeProperty(blobName), blobString.length.toLong())
            val baos = ByteArrayOutputStream(blobString.length)
            UTFUtil.writeUTF(baos, blobString)
            record.setProperty(DATA_PROPERTY_NAME, baos.toByteArray())
            dbVertex.save<OVertex>()
        }

        return update
    }

    override fun deleteBlob(blobName: String): Boolean {
        assertWritable()

        val dbVertex = this.dbVertex
        val ref = dbVertex.getLinkProperty(blobName)
        return if (ref != null) {
            val record = ref.getRecord<OElement>()
            dbVertex.removeProperty<Long>(blobSizeProperty(blobName))
            if (record.schemaClass?.name == STRING_BLOB_CLASS_NAME) {
                record.setProperty(DATA_PROPERTY_NAME, null)
            } else {
                dbVertex.removeProperty<OIdentifiable>(blobName)
                dbVertex.save<OVertex>()
                activeSession.delete(ref.identity)
            }
            true
        } else false
    }

    override fun getBlobNames(): List<String> {
        return dbVertex.propertyNames
            .filter { it.endsWith(BLOB_SIZE_PROPERTY_NAME_SUFFIX) }
            .map { it.substring(1).substringBefore(BLOB_SIZE_PROPERTY_NAME_SUFFIX) }
    }

    override fun addLink(linkName: String, target: Entity): Boolean {
        assertWritable()

        require(target is OVertexEntity) { "Only OVertexEntity is supported, but was ${target.javaClass.simpleName}" }
        // Optimization?
        val edgeClassName = edgeClassName(linkName)
        val edgeClass = ODatabaseSession.getActiveSession().getClass(edgeClassName)
            ?: throw IllegalStateException("$edgeClassName edge class not found in the database. Sorry, pal, it is required for adding a link.")

        /*
        We check for duplicates only if there is an appropriate index for it.
        Without an index, performance degradation will be catastrophic.

        You may ask why not to throw an exception if there is no an index?
        Well, we have the data migration process. During this process:
        1. We do not have any indices
        2. Skipping this findEdge(...) call is exactly what we want from the performance point of view.
        3. We avoid duplicates explicitly.
        Well, during the data migration process, there are no any indices and
        skipping this findEdge(...) call is exactly what we need.
         */
        val currentEdge: OEdge? = if (edgeClass.areIndexed(OEdge.DIRECTION_IN, OEdge.DIRECTION_OUT)) {
            findEdge(edgeClassName, target.id)
        } else null

        val dbVertex = this.dbVertex
        if (currentEdge == null) {
<<<<<<< HEAD
            vertex.addEdge(target.asVertex, edgeClassName)
            // If the link is indexed, we have to update the complementary internal property.
            val linkTargetEntityIdPropertyName = linkTargetEntityIdPropertyName(linkName)
            if (vertex.requireSchemaClass().existsProperty(linkTargetEntityIdPropertyName)) {
                val bag = vertex.getProperty<ORidBag>(linkTargetEntityIdPropertyName) ?: ORidBag()
                bag.add(target.asVertex)
                vertex.setProperty(linkTargetEntityIdPropertyName, bag)
            }
            vertex.save<OVertex>()
=======
            dbVertex.addEdge(target.asVertex, edgeClassName)
            dbVertex.save<OVertex>()
>>>>>>> b448b8f5
            return true
        } else {
            return false
        }
    }

    override fun addLink(linkName: String, targetId: EntityId): Boolean {
        assertWritable()
        val targetOId = store.requireOEntityId(targetId)
        if (targetOId == ORIDEntityId.EMPTY_ID) {
            return false
        }
        val target = activeSession.getRecord<OVertex>(targetOId.asOId()) ?: return false
        return addLink(linkName, OVertexEntity(target, store))
    }

    override fun getLink(linkName: String): Entity? {
        val edgeClassName = edgeClassName(linkName)
        val target = dbVertex.getVertices(ODirection.OUT, edgeClassName).firstOrNull()
        return target.toOEntityOrNull()
    }

    override fun setLink(linkName: String, target: Entity?): Boolean {
        assertWritable()
        require(target is OVertexEntity?) { "Only OVertexEntity is supported, but was ${target?.javaClass?.simpleName}" }

        val currentLink = getLink(linkName) as OVertexEntity?
        val edgeClassName = edgeClassName(linkName)

        if (currentLink == target) {
            return false
        }

        val dbVertex = this.dbVertex
        if (currentLink != null) {
            findEdge(edgeClassName, currentLink.id)?.delete()
            currentLink.dbVertex.save<OVertex>()
        }
        if (target != null) {
            dbVertex.addEdge(target.vertex, edgeClassName)
            dbVertex.save<OVertex>()
        }
        return true
    }

    override fun setLink(linkName: String, targetId: EntityId): Boolean {
        assertWritable()
        val targetOId = store.requireOEntityId(targetId)
        if (targetOId == ORIDEntityId.EMPTY_ID) {
            return false
        }
        val target = activeSession.getRecord<OVertex>(targetOId.asOId()) ?: return false
        return setLink(linkName, OVertexEntity(target, store))
    }

    override fun getLinks(linkName: String): EntityIterable {
        val edgeClassName = edgeClassName(linkName)
        val links = dbVertex.getVertices(ODirection.OUT, edgeClassName)
        return OVertexEntityIterable(links, store)
    }

    override fun getLinks(linkNames: Collection<String>): EntityIterable {
        val edgeClassNames = linkNames.map { edgeClassName(it) }
        return OVertexEntityIterable(dbVertex.getVertices(ODirection.OUT, *edgeClassNames.toTypedArray()), store)
    }

    override fun deleteLink(linkName: String, target: Entity): Boolean {
        assertWritable()
        target as OVertexEntity
        val edgeClassName = edgeClassName(linkName)
<<<<<<< HEAD
        vertex.deleteEdge(target.vertex, edgeClassName)
        val result = vertex.isDirty

        // if the link in a composite index, we have to update the complementary internal property.
        val linkTargetEntityIdPropertyName = linkTargetEntityIdPropertyName(linkName)
        if (vertex.requireSchemaClass().existsProperty(linkTargetEntityIdPropertyName)) {
            val bag = vertex.getProperty<ORidBag>(linkTargetEntityIdPropertyName) ?: ORidBag()
            bag.remove(target.vertex)
            vertex.setProperty(linkTargetEntityIdPropertyName, bag)
        }

        vertex.save<OVertex>()
=======

        val dbVertex = this.dbVertex
        dbVertex.deleteEdge(target.dbVertex, edgeClassName)
        val result = dbVertex.isDirty
        dbVertex.save<OVertex>()
>>>>>>> b448b8f5
        return result
    }

    override fun deleteLink(linkName: String, targetId: EntityId): Boolean {
        assertWritable()
        val recordId = ORecordId(targetId.typeId, targetId.localId)
        val target = activeSession.getRecord<OVertex>(recordId)
        return deleteLink(linkName, OVertexEntity(target, store))
    }

    override fun deleteLinks(linkName: String) {
        assertWritable()
        val edgeClassName = edgeClassName(linkName)

        val dbVertex = this.dbVertex
        dbVertex.getEdges(ODirection.OUT, edgeClassName).forEach {
            it.delete()
        }
        dbVertex.save<OVertex>()
    }

    override fun getLinkNames(): List<String> {
        return ArrayList(dbVertex.getEdgeNames(ODirection.OUT)
            .filter { it.endsWith(EDGE_CLASS_SUFFIX) }
            .map { it.substringBefore(EDGE_CLASS_SUFFIX) })
    }

    override fun compareTo(other: Entity) = id.compareTo(other.id)

    private fun findEdge(edgeClassName: String, targetId: OEntityId): OEdge? {
        val query = "SELECT FROM $edgeClassName WHERE ${OEdge.DIRECTION_OUT} = :outId AND ${OEdge.DIRECTION_IN} = :inId"
        val result = ODatabaseSession.getActiveSession()
            .query(query, mapOf("outId" to dbVertex.identity, "inId" to targetId.asOId()))
        val foundEdge = result.edgeStream().findFirst()
        return foundEdge.getOrNull()
    }

    override fun equals(other: Any?): Boolean {
        if (this === other) return true
        if (other !is OEntity) return false
        if (javaClass != other.javaClass) return false

        return this.id == other.id
    }

    override fun hashCode(): Int {
        return id.hashCode()
    }

    internal val asVertex = dbVertex

    override fun save(): OVertexEntity {
        assertWritable()
        dbVertex.save<OVertex>()
        return this
    }

    protected open fun assertWritable() {}

    private fun OVertex?.toOEntityOrNull(): OEntity? = this?.let { OVertexEntity(this, store) }
}

fun OClass.requireClassId(): Int {
    return getCustom(CLASS_ID_CUSTOM_PROPERTY_NAME)?.toInt()
        ?: throw IllegalStateException("classId not found for ${this.name}")
}

fun OVertex.requireSchemaClass(): OClass {
    return schemaClass ?: throw IllegalStateException("schemaClass not found for $this")
}

fun OVertex.requireLocalEntityId(): Long {
    return getProperty<Long>(LOCAL_ENTITY_ID_PROPERTY_NAME)
        ?: throw IllegalStateException("localEntityId not found for the vertex")
}


val String.asEdgeClass get() = OVertexEntity.edgeClassName(this)<|MERGE_RESOLUTION|>--- conflicted
+++ resolved
@@ -298,9 +298,8 @@
             findEdge(edgeClassName, target.id)
         } else null
 
-        val dbVertex = this.dbVertex
+        val vertex = this.dbVertex
         if (currentEdge == null) {
-<<<<<<< HEAD
             vertex.addEdge(target.asVertex, edgeClassName)
             // If the link is indexed, we have to update the complementary internal property.
             val linkTargetEntityIdPropertyName = linkTargetEntityIdPropertyName(linkName)
@@ -310,10 +309,6 @@
                 vertex.setProperty(linkTargetEntityIdPropertyName, bag)
             }
             vertex.save<OVertex>()
-=======
-            dbVertex.addEdge(target.asVertex, edgeClassName)
-            dbVertex.save<OVertex>()
->>>>>>> b448b8f5
             return true
         } else {
             return false
@@ -384,7 +379,8 @@
         assertWritable()
         target as OVertexEntity
         val edgeClassName = edgeClassName(linkName)
-<<<<<<< HEAD
+
+        val vertex = this.dbVertex
         vertex.deleteEdge(target.vertex, edgeClassName)
         val result = vertex.isDirty
 
@@ -397,13 +393,6 @@
         }
 
         vertex.save<OVertex>()
-=======
-
-        val dbVertex = this.dbVertex
-        dbVertex.deleteEdge(target.dbVertex, edgeClassName)
-        val result = dbVertex.isDirty
-        dbVertex.save<OVertex>()
->>>>>>> b448b8f5
         return result
     }
 
