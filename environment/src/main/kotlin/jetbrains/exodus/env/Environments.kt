--- conflicted
+++ resolved
@@ -338,15 +338,8 @@
         }
 
         if (env.environmentConfig.checkDataStructuresConsistency) {
-<<<<<<< HEAD
             logger.warn("Data structures consistency is going to be checked because setting " +
                     EnvironmentConfig.ENV_CHECK_DATA_STRUCTURES_CONSISTENCY + " is set to true")
-=======
-            logger.warn(
-                "Data structures consistency is going to be checked because setting " +
-                        EnvironmentConfig.ENV_CHECK_DATA_STRUCTURES_CONSISTENCY + " is set to true"
-            )
->>>>>>> c53eb224
             (env as EnvironmentImpl).checkDataStructuresConsistency()
         }
 
