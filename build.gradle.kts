import org.jetbrains.dokka.gradle.DokkaTask
import org.jetbrains.kotlin.gradle.plugin.extraProperties
import java.util.Calendar

plugins {
    kotlin("jvm")
    id("org.jetbrains.dokka")
    id("com.github.hierynomus.license")
    id("io.codearte.nexus-staging")
}

val xodusVersion: String? by project
val dailyBuild: String? by project
val mavenPublishUrl: String? by project
val mavenPublishUsername: String? by project
val mavenPublishPassword: String? by project
val signingKeyId: String? by project
val signingPassword: String? by project
val signingSecretKeyRingFile: String? by project

val isSnapshot: Boolean = xodusVersion?.endsWith("SNAPSHOT") ?: true
val isDailyBuild: Boolean = dailyBuild?.toBoolean() ?: false
val providedPublishUrl = mavenPublishUrl ?: ""
val providedPublishUsername = mavenPublishUsername ?: ""
val providedPublishPassword = mavenPublishPassword ?: ""
val providedSigningKeyId = signingKeyId ?: ""
val providedSigningPassword = signingPassword ?: ""
val providedSigningSecretKeyRingFile = signingSecretKeyRingFile ?: "../key.gpg"
val publishUrl: String =
    if (isDailyBuild) "https://packages.jetbrains.team/maven/p/xodus/xodus-daily" else providedPublishUrl

group = "org.jetbrains.xodus"
version = xodusVersion ?: version

fun shouldDeploy(project: Project): Boolean {
    return project.version.toString().isNotEmpty() && project.name !in listOf(
        "xodus-benchmarks", "xodus-samples",
        "xodus-environment-crash-tests"
    )
}

fun shouldApplyDokka(project: Project): Boolean {
    return project.version.toString().isNotEmpty() && project.name !in listOf(
        "xodus-benchmarks",
        "xodus-samples",
        "xodus-query",
        "xodus-environment-crash-tests"
    )
}

tasks.wrapper {
    gradleVersion = "8.5"
}

defaultTasks("assemble")

nexusStaging {
    username = providedPublishUsername
    password = providedPublishPassword
    delayBetweenRetriesInMillis = 30000
    stagingProfileId = "89ee7caa6631c4"
}

allprojects {
    repositories {
<<<<<<< HEAD
        maven { url = uri("https://cache-redirector.jetbrains.com/repo1.maven.org/maven2") }
        maven { url = uri("https://maven.pkg.jetbrains.space/public/p/kotlinx-html/maven") }
        maven { url = uri("https://packages.jetbrains.team/maven/p/xodus/orientdb-daily") }
=======
        mavenCentral()
>>>>>>> 1482bba8
    }
}

subprojects {
    apply(plugin = "license")
    apply(plugin = "java")
    apply(plugin = "kotlin")
    apply(plugin = "signing")
    apply(plugin = "org.jetbrains.dokka")
    apply(plugin = "maven-publish")

    tasks.withType<JavaCompile> {
        options.encoding = "UTF-8"
    }

    group = rootProject.group
    version = rootProject.version

    val archivesBaseName = project.name
    setProperty("archivesBaseName", project.name)

    license {
        header = rootProject.file("license/copyright.ftl")
        strictCheck = true
        extraProperties["inceptionYear"] = 2010
        extraProperties["year"] = Calendar.getInstance().get(Calendar.YEAR)
        extraProperties["owner"] = "JetBrains s.r.o."
        include("**/*.kt")
        include("**/*.java")
        exclude("**/jetbrains/exodus/diskann/diskcache/**")
        exclude("**/vectoriadb/service/base/**")
        mapping(
            mapOf(
                "kt" to "SLASHSTAR_STYLE",
                "java" to "SLASHSTAR_STYLE"
            )
        )
    }

    dependencies {
        implementation(rootProject.libs.commons.compress)
        implementation(rootProject.libs.lz4)
        implementation(rootProject.libs.fastutil)
        implementation(rootProject.libs.jcTools.core)
        implementation(rootProject.libs.kotlin.stdlib)

        testImplementation(rootProject.libs.junit)

        if (name != "vectoriadb-server") {
            testImplementation(rootProject.libs.slf4j.simple)
        }
    }


    if (name !in listOf("benchmarks", "compress", "crypto", "openAPI", "samples", "utils")) {
        tasks.test {
            systemProperty(
                "exodus.cipherId",
                "jetbrains.exodus.crypto.streamciphers.JBChaChaStreamCipherProvider"
            )
            systemProperty(
                "exodus.cipherKey",
                "000102030405060708090a0b0c0d0e0f000102030405060708090a0b0c0d0e0f"
            )
            systemProperty("exodus.cipherBasicIV", "314159262718281828")
            systemProperty("exodus.useVersion1Format", "false")
            systemProperty("exodus.entityStore.useIntForLocalId", "true")
        }

        dependencies {
            testImplementation(project(":xodus-crypto"))
        }
    }
    tasks.withType<JavaCompile> {
        options.encoding = "UTF-8"
        options.compilerArgs = listOf("--add-modules", "jdk.incubator.vector", "--enable-preview")
    }

    tasks.jar {
        manifest {
            attributes(
                "Implementation-Title" to archivesBaseName,
                "Implementation-Version" to version
            )
        }
    }

    tasks.test {
        systemProperty("exodus.tests.buildDirectory", project.layout.buildDirectory.asFile.get())
        minHeapSize = "1g"
        maxHeapSize = "1g"
        jvmArgs = listOf(
            "-ea",
            "-XX:+HeapDumpOnOutOfMemoryError",
            "--add-modules",
            "jdk.incubator.vector",
            "--enable-preview"
        )
    }

    tasks.javadoc {
        isFailOnError = false
        options.quiet()
        (options as CoreJavadocOptions).addStringOption("Xdoclint:none", "-quiet")
        (options as CoreJavadocOptions).addBooleanOption("-enable-preview", true)
        (options as CoreJavadocOptions).addStringOption("source", 17.toString())
    }



    dependencies {
        implementation(rootProject.libs.kotlin.stdlib)
        implementation(rootProject.libs.kotlin.logging)
    }

    tasks.compileKotlin {
        kotlinOptions {
            languageVersion = libs.versions.kotlin.lang.get()
            apiVersion = libs.versions.kotlin.lang.get()
        }
    }
    tasks.compileTestKotlin {
        kotlinOptions {
            languageVersion = libs.versions.kotlin.lang.get()
            apiVersion = libs.versions.kotlin.lang.get()
        }
    }

    java {
        withJavadocJar()
        withSourcesJar()

        toolchain {
            languageVersion.set(JavaLanguageVersion.of(17))
        }
    }

    if (shouldApplyDokka(this)) {
        tasks.named<DokkaTask>("dokkaJavadoc") {
            dokkaSourceSets {
                configureEach {
                    reportUndocumented.set(false)
                }
            }
        }
        tasks.named<Jar>("javadocJar") {
            dependsOn("dokkaJavadoc")
            from(tasks.named<DokkaTask>("dokkaJavadoc").get().outputDirectory)
            duplicatesStrategy = DuplicatesStrategy.EXCLUDE
        }
    }

    if (!isSnapshot && providedSigningKeyId.isNotEmpty()) {
        extra["signing.keyId"] = providedSigningKeyId
        extra["signing.password"] = providedSigningPassword
        extra["signing.secretKeyRingFile"] = providedSigningSecretKeyRingFile
    }

    afterEvaluate {
        if (shouldDeploy(this) && !(isDailyBuild && name == "xodus-tools")) {
            configure<PublishingExtension> {
                repositories {
                    maven {
                        url = uri(publishUrl)
                        credentials {
                            username = providedPublishUsername
                            password = providedPublishPassword
                        }
                    }
                }
                publications {
                    create<MavenPublication>("mavenJava") {
                        artifactId = project.name
                        groupId = project.group.toString()
                        version = project.version.toString()
                        from(components["java"])
                        pom {
                            name.set("Xodus")
                            description.set("Xodus is pure Java transactional schema-less embedded database")
                            packaging = "jar"
                            url.set("https://github.com/JetBrains/xodus")
                            scm {
                                url.set("https://github.com/JetBrains/xodus")
                                connection.set("scm:git:https://github.com/JetBrains/xodus.git")
                                developerConnection.set("scm:git:https://github.com/JetBrains/xodus.git")
                            }

                            licenses {
                                license {
                                    name.set("The Apache Software License, Version 2.0")
                                    url.set("https://www.apache.org/licenses/LICENSE-2.0.txt")
                                    distribution.set("repo")
                                }
                            }

                            developers {
                                developer {
                                    id.set("JetBrains")
                                    name.set("JetBrains Team")
                                    organization.set("JetBrains s.r.o")
                                    organizationUrl.set("https://www.jetbrains.com")
                                }
                            }
                        }
                        if (this.name == "xodus-tools") {
                            artifact(tasks.getByName("shadowJar"))
                        }
                    }
                }
            }

            configure<SigningExtension> {
                isRequired = !isSnapshot && providedSigningKeyId.isNotEmpty()
                sign(the<PublishingExtension>().publications["mavenJava"])
            }
        }
    }
}<|MERGE_RESOLUTION|>--- conflicted
+++ resolved
@@ -63,13 +63,7 @@
 
 allprojects {
     repositories {
-<<<<<<< HEAD
-        maven { url = uri("https://cache-redirector.jetbrains.com/repo1.maven.org/maven2") }
-        maven { url = uri("https://maven.pkg.jetbrains.space/public/p/kotlinx-html/maven") }
-        maven { url = uri("https://packages.jetbrains.team/maven/p/xodus/orientdb-daily") }
-=======
         mavenCentral()
->>>>>>> 1482bba8
     }
 }
 
@@ -126,14 +120,8 @@
 
     if (name !in listOf("benchmarks", "compress", "crypto", "openAPI", "samples", "utils")) {
         tasks.test {
-            systemProperty(
-                "exodus.cipherId",
-                "jetbrains.exodus.crypto.streamciphers.JBChaChaStreamCipherProvider"
-            )
-            systemProperty(
-                "exodus.cipherKey",
-                "000102030405060708090a0b0c0d0e0f000102030405060708090a0b0c0d0e0f"
-            )
+            systemProperty("exodus.cipherId", "jetbrains.exodus.crypto.streamciphers.JBChaChaStreamCipherProvider")
+            systemProperty("exodus.cipherKey", "000102030405060708090a0b0c0d0e0f000102030405060708090a0b0c0d0e0f")
             systemProperty("exodus.cipherBasicIV", "314159262718281828")
             systemProperty("exodus.useVersion1Format", "false")
             systemProperty("exodus.entityStore.useIntForLocalId", "true")
