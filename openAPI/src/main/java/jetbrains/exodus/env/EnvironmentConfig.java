/*
 * Copyright ${inceptionYear} - ${year} ${owner}
 *
 * Licensed under the Apache License, Version 2.0 (the "License");
 * you may not use this file except in compliance with the License.
 * You may obtain a copy of the License at
 *
 * https://www.apache.org/licenses/LICENSE-2.0
 *
 * Unless required by applicable law or agreed to in writing, software
 * distributed under the License is distributed on an "AS IS" BASIS,
 * WITHOUT WARRANTIES OR CONDITIONS OF ANY KIND, either express or implied.
 * See the License for the specific language governing permissions and
 * limitations under the License.
 */
package jetbrains.exodus.env;

import jetbrains.exodus.*;
import jetbrains.exodus.core.dataStructures.Pair;
import jetbrains.exodus.crypto.KryptKt;
import jetbrains.exodus.crypto.StreamCipher;
import jetbrains.exodus.crypto.StreamCipherProvider;
import jetbrains.exodus.entitystore.MetaServer;
import jetbrains.exodus.io.DataReader;
import jetbrains.exodus.io.DataReaderWriterProvider;
import jetbrains.exodus.io.DataWriter;
import jetbrains.exodus.io.StorageTypeNotAllowedException;
import jetbrains.exodus.system.JVMConstants;
import org.jetbrains.annotations.NotNull;
import org.jetbrains.annotations.Nullable;

import java.util.Map;
import java.util.concurrent.TimeUnit;

/**
 * Specifies settings of {@linkplain Environment}. Default settings are specified by
 * {@linkplain #DEFAULT} which is immutable. Any newly created {@code EnvironmentConfig} has the
 * same settings as {@linkplain #DEFAULT}.
 *
 * <p>As a rule, the {@code EnvironmentConfig} instance is created along with the
 * {@linkplain Environment} one.
 * E.g., creation of {@linkplain Environment} with some tuned garbage collector settings can look as
 * follows:
 * <pre>
 *     final EnvironmentConfig config = new EnvironmentConfig();
 *     final Environment env = Environments.newInstance(""dbDirectory", config.setGcFileMinAge(3).setGcRunPeriod(60000));
 * </pre>
 * <p>
 * Some setting are mutable at runtime and some are immutable. Immutable at runtime settings can be
 * changed, but they won't take effect on the {@linkplain Environment} instance. Those settings are
 * applicable only during {@linkplain Environment} instance creation.
 *
 * <p>Some settings can be changed only before the database is physically created on storage device.
 * E.g.,
 * {@linkplain #LOG_FILE_SIZE} defines the size of a single {@code Log} file (.xd file) which cannot
 * be changed for existing databases. It makes sense to choose values of such settings at design
 * time and hardcode them.
 *
 * <p>You can define custom processing of changed settings values by
 * {@linkplain #addChangedSettingsListener(ConfigSettingChangeListener)}. Override
 * {@linkplain ConfigSettingChangeListener#beforeSettingChanged(String, Object, Map)} to pre-process
 * mutations of settings and
 * {@linkplain ConfigSettingChangeListener#afterSettingChanged(String, Object, Map)} to post-process
 * them.
 *
 * @see Environment
 * @see Environment#getEnvironmentConfig()
 */
@SuppressWarnings({"WeakerAccess", "unused", "AutoBoxing", "AutoUnboxing"})
public class EnvironmentConfig extends AbstractConfig {

<<<<<<< HEAD
    public static final EnvironmentConfig DEFAULT = new EnvironmentConfig(ConfigurationStrategy.IGNORE) {
        @Override
        public EnvironmentConfig setMutable(boolean isMutable) {
            if (!this.isMutable() && isMutable) {
                throw new ExodusException("Can't make EnvironmentConfig.DEFAULT mutable");
            }
            return super.setMutable(isMutable);
        }
    }.setMutable(false);

    /**
     * Defines absolute value of memory in bytes that can be used by the LogCache. By default, is not set.
     * <p>Mutable at runtime: no
     *
     * @see #MEMORY_USAGE_PERCENTAGE
     */
    public static final String MEMORY_USAGE = "exodus.memoryUsage";

    /**
     * Defines percent of max memory (specified by the "-Xmx" java parameter) that can be used by the LogCache.
     * Is applicable only if {@linkplain #MEMORY_USAGE} is not set. Default value is {@code 50}.
     * <p>Mutable at runtime: no
     *
     * @see #MEMORY_USAGE
     */
    public static final String MEMORY_USAGE_PERCENTAGE = "exodus.memoryUsagePercentage";

    public static final String USE_VERSION1_FORMAT = "exodus.useVersion1Format";

    /**
     * Xodus performs check of consistency of pages loaded from disk.
     * This option allows to enable/disable this check.
     * <p>
     * Disabling this check should improve general performance of database but
     * decreases durability guaranties.
     * <p>
     * Default value is {@code true}.
     *
     * <p>Mutable at runtime: no</p>
     */
    public static final String CHECK_PAGES_AT_RUNTIME = "exodus.checkPagesAtRuntime";

    /**
     * Defines id of {@linkplain StreamCipherProvider} which will be used to encrypt the database. Default value is
     * {@code null}, which means that the database won't be encrypted. The setting cannot be changed for existing databases.
     * Default value is {@code null}.
     * <p>Mutable at runtime: no
     *
     * @see #CIPHER_KEY
     * @see #CIPHER_BASIC_IV
     * @see StreamCipher
     * @see StreamCipherProvider
     */
    public static final String CIPHER_ID = "exodus.cipherId";

    /**
     * Defines the key which will be used to encrypt the database. The key is expected to be a hex string representing
     * a byte array which is passed to {@linkplain StreamCipher#init(byte[], long)}. Is applicable only if
     * {@linkplain #CIPHER_ID} is not {@code null}. The setting cannot be changed for existing databases.
     * Default value is {@code null}.
     * <p>Mutable at runtime: no
     *
     * @see #CIPHER_ID
     * @see #CIPHER_BASIC_IV
     * @see StreamCipher
     * @see StreamCipher#init(byte[], long)
     * @see StreamCipherProvider
     */
    public static final String CIPHER_KEY = "exodus.cipherKey";

    /**
     * Defines basic IV (initialization vector) which will be used to encrypt the database. Basic IV is expected to be
     * random (pseudo-random) and unique long value. Basic IV is used to calculate relative IVs which are passed to
     * {@linkplain StreamCipher#init(byte[], long)}. Is applicable only if {@linkplain #CIPHER_ID} is not {@code null}.
     * The setting cannot be changed for existing databases.
     * Default value is {@code 0L}.
     * <p>Mutable at runtime: no
     *
     * @see #CIPHER_ID
     * @see #CIPHER_KEY
     * @see StreamCipher
     * @see StreamCipher#init(byte[], long)
     * @see StreamCipherProvider
     */
    public static final String CIPHER_BASIC_IV = "exodus.cipherBasicIV";

    /**
     * If is set to {@code true} database profiler is enabled. By default, it is disabled.
     * <p>Mutable at runtime: no
     *
     * @since 1.4.0
     */
    public static final String PROFILER_ENABLED = "exodus.profiler.enabled";

    /**
     * If is set to {@code true} forces file system's fsync call after each committed or flushed transaction. By default,
     * is switched off since it creates great performance overhead and can be controlled manually.
     * <p>Mutable at runtime: yes
     */
    public static final String LOG_DURABLE_WRITE = "exodus.log.durableWrite";

    /**
     * Defines the maximum size in kilobytes of a single {@code Log} file (.xd file). The setting cannot be changed
     * for existing databases. Default value is {@code 8192L}.
     * <p>Mutable at runtime: no
     */
    public static final String LOG_FILE_SIZE = "exodus.log.fileSize";

    /**
     * Defines the number of milliseconds the Log constructor waits for the lock file. Default value is {@code 0L}.
     * <p>Mutable at runtime: no
     */
    public static final String LOG_LOCK_TIMEOUT = "exodus.log.lockTimeout";

    /**
     * Defines the debug identifier to be written to the lock file alongside with other debug information.
     * Default value is {@code ManagementFactory.getRuntimeMXBean().getName()} which has a form of {@code pid@hostname}.
     * <p>Mutable at runtime: no
     */
    public static final String LOG_LOCK_ID = "exodus.log.lockID";

    /**
     * Defines the size in bytes of a single page (byte array) in the LogCache. This number of bytes is read from
     * {@linkplain java.nio.MappedByteBuffer} or {@linkplain java.io.RandomAccessFile} at a time.
     *
     * <p>If the LogCache is shared ({@linkplain #LOG_CACHE_SHARED}) all {@linkplain Environment}s should be configured
     * to use single LogCache page size.
     *
     * <p>Default value is {@code 64 * 1024}.
     * <p>Mutable at runtime: no
     */
    public static final String LOG_CACHE_PAGE_SIZE = "exodus.log.cache.pageSize";

    /**
     * Defines the maximum number of open files that LogCache maintains in order to reduce system calls to open and
     * close files. The more open files is allowed the less system calls are performed in addition to reading or
     * mapping files. This value can notably affect performance of database warm-up. Default value is {@code 500}.
     * Open files cache is shared amongst all open {@linkplain Environment environments}.
     * <p>Mutable at runtime: no
     */
    public static final String LOG_CACHE_OPEN_FILES = "exodus.log.cache.openFilesCount";

    /**
     * If is set to {@code true} any immutable file can be mapped in memory provided there is enough physical memory.
     * On cache miss, LogCache at first tries to check if there is corresponding mapped byte buffer and copies
     * cache page from the buffer, otherwise reads the page from {@linkplain java.io.RandomAccessFile}. If is set to
     * {@code false} then LogCache always reads {@linkplain java.io.RandomAccessFile} on cache miss.
     * Default value was {@code true} before version {@code 1.2.3}. As of {@code 1.2.3}, default value is {@code false}.
     *
     * <p>Mutable at runtime: no
     *
     * @see #LOG_CACHE_FREE_PHYSICAL_MEMORY_THRESHOLD
     * @deprecated Because of upcoming release of virtual threads feature this property is deprecated.
     */
    @SuppressWarnings("DeprecatedIsStillUsed")
    @Deprecated
    public static final String LOG_CACHE_USE_NIO = "exodus.log.cache.useNIO";

    /**
     * If {@linkplain #LOG_CACHE_USE_NIO} is {@code true} defines the minimum size in bytes of free physical memory
     * maintained by the cache memory-mapped files on the host where the JVM runs. On cache miss, LogCache checks if
     * corresponding file is mapped in memory, and if it is not and if free physical memory amount is greater than
     * threshold specified by this setting, tries to map the file in memory. Default value is {@code 1_000_000_000L}
     * bytes, i.e. ~1GB.
     * <p>Mutable at runtime: no
     *
     * @see #LOG_CACHE_USE_NIO
     * @deprecated Because of upcoming release of virtual threads feature this property is deprecated.
     */
    @SuppressWarnings("DeprecatedIsStillUsed")
    @Deprecated
    public static final String LOG_CACHE_FREE_PHYSICAL_MEMORY_THRESHOLD = "exodus.log.cache.freePhysicalMemoryThreshold";

    /**
     * If is set to {@code true} the LogCache is shared. Shared cache caches raw binary
     * data (contents of .xd files) of all {@linkplain Environment} instances created in scope of this class loader.
     * By default, the LogCache is shared.
     * <p>Mutable at runtime: no
     */
    public static final String LOG_CACHE_SHARED = "exodus.log.cache.shared";

    /**
     * If is set to {@code true} the LogCache uses lock-free data structures. Default value is {@code true}.
     * <p>Mutable at runtime: no
     */
    public static final String LOG_CACHE_NON_BLOCKING = "exodus.log.cache.nonBlocking";

    /**
     * Defines the number of generations of non-blocking LogCache. Is applicable only if {@linkplain #LOG_CACHE_NON_BLOCKING}
     * is set to {@code true}. The higher number of generations is, the higher the cache hit rate is and CPU ticks
     * necessary to get a single page from the cache. Default value is {@code 2}.
     * <p>Mutable at runtime: no
     */
    public static final String LOG_CACHE_GENERATION_COUNT = "exodus.log.cache.generationCount";

    /**
     * If is set to {@code true} LogCache uses {@linkplain java.lang.ref.SoftReference soft references} for
     * holding cached pages. The cache still uses not more memory than it is configured by {@linkplain #MEMORY_USAGE} or
     * {@linkplain #MEMORY_USAGE_PERCENTAGE} settings, but JVM GC can reclaim memory used by the cache on
     * a heavy load surge. On the other hand, use of soft references results in greater JVM GC load and greater
     * general CPU consumption by the cache. So one can choose either memory-flexible, or CPU-optimal cache.
     * Default value is {@code false}.
     * <p>Mutable at runtime: no
     */
    public static final String LOG_CACHE_USE_SOFT_REFERENCES = "exodus.log.cache.useSoftReferences";

    /**
     * Defines the number of successive pages to be read at once in case of LogCache miss. Reading successive pages
     * can reduce amount of random access to database files. It can be useful in workloads like application warm-up.
     * Default value is {@code 1} which means that no read-ahead strategy is applied.
     * <p>Mutable at runtime: yes
     */
    public static final String LOG_CACHE_READ_AHEAD_MULTIPLE = "exodus.log.cache.readAheadMultiple";

    /**
     * If is set to {@code true} LogCache will populate itself with database file pages right after the database is
     * opened using this {@code EnvironmentConfig} instance. Default value is {@code false}.
     * <p>Mutable at runtime: no
     */
    public static final String LOG_CACHE_WARMUP = "exodus.log.cache.warmup";

    /**
     * If is set to {@code true} then the Log constructor fails if the database directory is not clean. Can be useful
     * if an applications expects that the database should always be newly created. Default value is {@code false}.
     * <p>Mutable at runtime: no
     */
    public static final String LOG_CLEAN_DIRECTORY_EXPECTED = "exodus.log.cleanDirectoryExpected";

    /**
     * If is set to {@code true} then the Log constructor implicitly clears the database if it occurred to be invalid
     * when opened. Default value is {@code false}.
     * <p>Mutable at runtime: no
     */
    public static final String LOG_CLEAR_INVALID = "exodus.log.clearInvalid";

    public static final String LOG_SKIP_INVALID_LOGGALE_TYPE = "exodus.log.skipInvalidLoggableType";

    /**
     * Sets the period in milliseconds to force file system's fsync call that often if {@linkplain #LOG_DURABLE_WRITE}
     * is switched off. Default value is {@code 10000L}.
     * <p>Mutable at runtime: yes
     *
     * @see #LOG_DURABLE_WRITE
     */
    public static final String LOG_SYNC_PERIOD = "exodus.log.syncPeriod";

    /**
     * Forces to check data consistency of the database on opening. Default value is {@code false}.
     *
     * <p>Mutable at runtime: no
     */
    public static final String LOG_FORCE_CHECK_DATA_CONSISTENCY = "exodus.log.forceCheckDataConsistency";

    /**
     * Forces data restore routine to proceed even if it is not possible to restore all the data.
     * Default value is {@code false}.
     *
     * <p>Mutable at runtime: no
     */
    public static final String LOG_PROCEED_DATA_RESTORE_AT_ANY_COST = "exodus.log.proceedDataRestoreAtAnyCost";

    /**
     * If is set to {@code true} then each complete and immutable {@code Log} file (.xd file) is marked with read-only
     * attribute. Default value is {@code true}.
     * <p>Mutable at runtime: no
     */
    public static final String LOG_FULL_FILE_READ_ONLY = "exodus.log.fullFileReadonly";

    /**
     * For {@linkplain DataReaderWriterProvider#DEFAULT_READER_WRITER_PROVIDER} used as {@linkplain
     * DataReaderWriterProvider} service provider interface implementation, if is set to {@code true}
     * then the database can be opened on a removable storage. Attempt to open database on a storage of not allowed
     * type results in {@linkplain StorageTypeNotAllowedException}. Default value is {@code false}.
     * <p>Mutable at runtime: no
     *
     * @since 1.4.0
     */
    public static final String LOG_ALLOW_REMOVABLE = "exodus.log.allowRemovable";

    /**
     * For {@linkplain DataReaderWriterProvider#DEFAULT_READER_WRITER_PROVIDER} used as {@linkplain
     * DataReaderWriterProvider} service provider interface implementation, if is set to {@code true}
     * then the database can be opened on a remote storage. Attempt to open database on a storage of not allowed
     * type results in {@linkplain StorageTypeNotAllowedException}. Default value is {@code false}.
     * <p>Mutable at runtime: no
     *
     * @since 1.4.0
     */
    public static final String LOG_ALLOW_REMOTE = "exodus.log.allowRemote";

    /**
     * For {@linkplain DataReaderWriterProvider#DEFAULT_READER_WRITER_PROVIDER} used as {@linkplain
     * DataReaderWriterProvider} service provider interface implementation, if is set to {@code true}
     * then the database can be opened on RAM-disk. Attempt to open database on a storage of not allowed
     * type results in {@linkplain StorageTypeNotAllowedException}. Default value is {@code false}.
     * <p>Mutable at runtime: no
     *
     * @since 1.4.0
     */
    public static final String LOG_ALLOW_RAM_DISK = "exodus.log.allowRamDisk";

    /**
     * Defines fully-qualified name of the {@linkplain DataReaderWriterProvider} service provider interface implementation which
     * will be used to create {@linkplain DataReader} and {@linkplain DataWriter} instances. This setting can be used
     * to customize storageL define in-memory one, in-cloud, etc.
     * Default value is {@linkplain DataReaderWriterProvider#DEFAULT_READER_WRITER_PROVIDER} which means that file system must be
     * used as a storage. Several settings are applicable only to FileDataReaderWriterProvider used:
     * {@linkplain #LOG_DURABLE_WRITE}, {@linkplain #LOG_SYNC_PERIOD}, {@linkplain #LOG_CACHE_OPEN_FILES},
     * {@linkplain #LOG_FULL_FILE_READ_ONLY}, {@linkplain #LOG_CACHE_USE_NIO}, {@linkplain #LOG_CACHE_FREE_PHYSICAL_MEMORY_THRESHOLD}.
     * <p>Mutable at runtime: no
     */
    public static final String LOG_DATA_READER_WRITER_PROVIDER = "exodus.log.readerWriterProvider";

    /**
     * If is set to {@code true} then the {@linkplain Environment} instance is read-only. Default value is {@code false}.
     * <p>Mutable at runtime: yes
     */
    public static final String ENV_IS_READONLY = "exodus.env.isReadonly";

    /**
     * If is set to {@code true} and {@linkplain #ENV_IS_READONLY} is also {@code true} then the {@linkplain Environment}
     * obligatorily creates transactions for which {@linkplain Transaction#isReadonly()} is {@code true}. Read-only
     * transactions fail-fast with {@linkplain ReadonlyTransactionException} on attempt to modify data. If is set to
     * {@code false} and {@linkplain #ENV_IS_READONLY} is set to {@code true} then the {@linkplain Environment} creates
     * transaction that allow to accumulate changes but cannot be flushed ot committed since the {@linkplain Environment}
     * is read-only. Default value is {@code true}.
     * <p>Mutable at runtime: yes
     *
     * @see #ENV_IS_READONLY
     */
    public static final String ENV_FAIL_FAST_IN_READONLY = "exodus.env.failFastInReadonly";

    /**
     * If is set to {@code true} and {@linkplain #ENV_IS_READONLY} is also {@code true} then
     * {@linkplain Environment#openStore(String, StoreConfig, Transaction)} doesn't try to create a {@linkplain Store},
     * but returns an empty immutable instance instead. Default value is {@code false}.
     * <p>Mutable at runtime: yes
     *
     * @see #ENV_IS_READONLY
     */
    public static final String ENV_READONLY_EMPTY_STORES = "exodus.env.readonly.emptyStores";

    /**
     * Defines the size of the "store-get" cache. The "store-get" cache can increase performance of
     * {@linkplain Store#get(Transaction, ByteIterable)} in certain cases. Default value is {@code 0} what means that
     * the cache is inactive. If the setting is mutated at runtime the cache is invalidated.
     * <p>Mutable at runtime: yes
     */
    public static final String ENV_STOREGET_CACHE_SIZE = "exodus.env.storeGetCacheSize";

    // TODO: document
    public static final String ENV_STOREGET_CACHE_MIN_TREE_SIZE = "exodus.env.storeGetCache.minTreeSize";

    // TODO: document
    public static final String ENV_STOREGET_CACHE_MAX_VALUE_SIZE = "exodus.env.storeGetCache.maxValueSize";

    /**
     * If is set to {@code true} then {@linkplain Environment#close()} doest't check if there are unfinished
     * transactions. Otherwise it checks and throws {@linkplain ExodusException} if there are.
     * Default value is {@code false}.
     * <p>Mutable at runtime: yes
     *
     * @see Environment#close()
     */
    public static final String ENV_CLOSE_FORCEDLY = "exodus.env.closeForcedly";

    /**
     * If is set to {@code true} then {@linkplain Environment} performs check of consistency of datastructures
     * stored in backup files.
     * Default value is {@code false}.
     * Mutable at runtime: no
     */
    public static final String ENV_CHECK_BACKUP_CONSISTENCY = "exodus.env.checkBackupConsistency";

    public static final String ENV_CHECK_DATA_STRUCTURES_CONSISTENCY = "exodus.env.checkDataStructuresConsistency";

    /**
     * Defines the number of millisecond which a {@linkplain Transaction} can try to flush without attempts to upgrade
     * (switch to an exclusive mode). Default value is {@code 2000L}.
     * <p>Mutable at runtime: yes
     *
     * @see Transaction
     * @see #ENV_TXN_REPLAY_MAX_COUNT
     * @see #ENV_TXN_DOWNGRADE_AFTER_FLUSH
     */
    public static final String ENV_TXN_REPLAY_TIMEOUT = "exodus.env.txn.replayTimeout";

    /**
     * Defines the number of times which a {@linkplain Transaction} can try to flush without attempts to upgrade
     * (switch to an exclusive mode). Default value is {@code 2}.
     * <p>Mutable at runtime: yes
     *
     * @see Transaction
     * @see #ENV_TXN_REPLAY_TIMEOUT
     * @see #ENV_TXN_DOWNGRADE_AFTER_FLUSH
     */
    public static final String ENV_TXN_REPLAY_MAX_COUNT = "exodus.env.txn.replayMaxCount";

    /**
     * If is set to {@code true} then any upgraded {@linkplain Transaction} will downgrade itself after
     * {@linkplain Transaction#flush()}. Default value is {@code true}.
     * <p>Mutable at runtime: yes
     *
     * @see Transaction
     * @see #ENV_TXN_REPLAY_TIMEOUT
     * @see #ENV_TXN_REPLAY_MAX_COUNT
     */
    public static final String ENV_TXN_DOWNGRADE_AFTER_FLUSH = "exodus.env.txn.downgradeAfterFlush";

    /**
     * If is set to {@code true} then any write operation can be performed only in the thread which
     * the transaction was created in. Default value is {@code false}.
     * <p>Mutable at runtime: yes
     *
     * @see Transaction
     */
    public static final String ENV_TXN_SINGLE_THREAD_WRITES = "exodus.env.txn.singleThreadWrites";

    /**
     * If is set to {@code true} then each transaction, read/write or read-only, saves stack trace
     * when it is finished (aborted or committed). The stack trace is then reported with
     * {@code TransactionFinishedException}. Default value is {@code false}.
     * <p>Mutable at runtime: yes
     *
     * @see Transaction
     * @since 1.4.0
     */
    public static final String ENV_TXN_TRACE_FINISH = "exodus.env.txn.traceFinish";

    /**
     * Defines the number of {@linkplain Transaction transactions} that can be started in parallel.
     * It is unlimited by default.
     * <p>Mutable at runtime: no
     *
     * @see Transaction
     */
    public static final String ENV_MAX_PARALLEL_TXNS = "exodus.env.maxParallelTxns";

    /**
     * Defines the number of read-only {@linkplain Transaction transactions} that can be started in parallel. By
     * default it is unlimited.
     * <p>Mutable at runtime: no
     * <p>
     * As of 1.4.0, is deprecated.
     *
     * @see Transaction
     * @see Transaction#isReadonly()
     * @see #ENV_MAX_PARALLEL_TXNS
     */
    @Deprecated
    public static final String ENV_MAX_PARALLEL_READONLY_TXNS = "exodus.env.maxParallelReadonlyTxns";

    /**
     * Defines {@linkplain Transaction} timeout in milliseconds. If transaction doesn't finish in this timeout then
     * it is reported in logs as stuck along with stack trace which it was created with. Default value is {@code 0}
     * which means that no timeout for a {@linkplain Transaction} is defined. In that case, no monitor of stuck
     * transactions is started. Otherwise it is started for each {@linkplain Environment}, though consuming only a
     * single {@linkplain Thread} amongst all environments created within a single class loader.
     * <p>Mutable at runtime: no
     *
     * @see Transaction
     * @see #ENV_MONITOR_TXNS_CHECK_FREQ
     */
    public static final String ENV_MONITOR_TXNS_TIMEOUT = "exodus.env.monitorTxns.timeout";

    /**
     * Defines {@linkplain Transaction} expiration timeout in milliseconds. If transaction doesn't finish in this timeout then
     * it is forced to be finished. Default value is {@code 8} hours. {@code 0} value means that no expiration for a
     * {@linkplain Transaction} is defined. In that case, no monitor of stuck
     * transactions is started. Otherwise it is started for each {@linkplain Environment}, though consuming only a
     * single {@linkplain Thread} amongst all environments created within a single class loader.
     * <p>Mutable at runtime: no
     *
     * @see Transaction
     * @see #ENV_MONITOR_TXNS_CHECK_FREQ
     */
    public static final String ENV_MONITOR_TXNS_EXPIRATION_TIMEOUT = "exodus.env.monitorTxns.expirationTimeout";

    /**
     * If {@linkplain #ENV_MONITOR_TXNS_TIMEOUT} is non-zero then stuck transactions monitor starts and checks
     * {@linkplain Environment}'s transactions with this frequency (period) specified in milliseconds.
     * Default value is {@code 60000}, one minute.
     * <p>Mutable at runtime: no
     *
     * @see Transaction
     * @see #ENV_MONITOR_TXNS_TIMEOUT
     */
    public static final String ENV_MONITOR_TXNS_CHECK_FREQ = "exodus.env.monitorTxns.checkFreq";

    /**
     * If is set to {@code true} then the {@linkplain Environment} gathers statistics. If
     * {@linkplain #MANAGEMENT_ENABLED} is also {@code true} then the statistics is exposed by the JMX managed bean.
     * Default value is {@code true}.
     * <p>Mutable at runtime: no
     *
     * @see Environment#getStatistics()
     * @see #MANAGEMENT_ENABLED
     */
    public static final String ENV_GATHER_STATISTICS = "exodus.env.gatherStatistics";

    /**
     * If is set to {@code true} then the {@linkplain Environment} will compact itself on opening.
     * Default value is {@code false}.
     * <p>Mutable at runtime: no
     */
    public static final String ENV_COMPACT_ON_OPEN = "exodus.env.compactOnOpen";

    /**
     * Internal property. Not for public use.
     */
    public static final String ENV_COMPACT_IN_SINGLE_BATCH_ON_OPEN = "exodus.env.compactInSingleBatchOnOpen";

    /**
     * Defines the maximum size of page of B+Tree. Default value is {@code 128}.
     * <p>Mutable at runtime: yes
     */
    public static final String TREE_MAX_PAGE_SIZE = "exodus.tree.maxPageSize";

    /**
     * Defines the maximum size of page of duplicates sub-B+Tree. Default value is {@code 8}.
     * <p>Mutable at runtime: yes
     */
    public static final String TREE_DUP_MAX_PAGE_SIZE = "exodus.tree.dupMaxPageSize";

    /**
     * As of 1.0.5, is deprecated and has no effect.
     * <p>Mutable at runtime: no
     */
    @Deprecated
    public static final String TREE_NODES_CACHE_SIZE = "exodus.tree.nodesCacheSize";

    /**
     * If is set to {@code true} then the database garbage collector is enabled. Default value is {@code true}.
     * Switching GC off makes sense only for debugging and troubleshooting purposes.
     * <p>Mutable at runtime: yes
     */
    public static final String GC_ENABLED = "exodus.gc.enabled";

    /**
     * Defines the number of milliseconds which the database garbage collector is postponed for after the
     * {@linkplain Environment} is created. Default value is {@code 10000}.
     * <p>Mutable at runtime: no
     */
    public static final String GC_START_IN = "exodus.gc.startIn";

    /**
     * Defines percent of minimum database utilization. Default value is {@code 50}. That means that 50 percent
     * of free space in raw data in {@code Log} files (.xd files) is allowed. If database utilization is less than
     * defined (free space percent is more than {@code 50}), the database garbage collector is triggered.
     * <p>Mutable at runtime: yes
     */
    public static final String GC_MIN_UTILIZATION = "exodus.gc.minUtilization";

    /**
     * If is set to {@code true} the database garbage collector renames files rather than deletes them. Default
     * value is {@code false}. It makes sense to change this setting only for debugging and troubleshooting purposes.
     * <p>Mutable at runtime: yes
     */
    public static final String GC_RENAME_FILES = "exodus.gc.renameFiles";

    /**
     * As of 1.0.2, is deprecated and has no effect.
     * <p>Mutable at runtime: no
     */
    @Deprecated
    public static final String GC_USE_EXPIRATION_CHECKER = "exodus.gc.useExpirationChecker";

    /**
     * Defines the minimum age of a {@code Log} file (.xd file) to consider it for cleaning by the database garbage
     * collector. The age of the last (the newest, the rightmost) {@code Log} file is {@code 0}, the age of previous
     * file is {@code 1}, etc. Default value is {@code 2}.
     * <p>Mutable at runtime: yes
     */
    public static final String GC_MIN_FILE_AGE = "exodus.gc.fileMinAge";

    /**
     * Defines the number of new {@code Log} files (.xd files) that must be created to trigger if necessary (if database
     * utilization is not sufficient) the next background cleaning cycle (single run of the database garbage collector)
     * after the previous cycle finished. Default value is {@code 3}, i.e. GC can start after each 3 newly created
     * {@code Log} files.
     * <p>Mutable at runtime: yes
     */
    @SuppressWarnings("DeprecatedIsStillUsed")
    @Deprecated
    public static final String GC_FILES_INTERVAL = "exodus.gc.filesInterval";

    /**
     * Defines the number of milliseconds after which background cleaning cycle (single run of the database garbage
     * collector) can be repeated if the previous one didn't reach required utilization. Default value is
     * {@code 5000}.
     * <p>Mutable at runtime: yes
     */
    public static final String GC_RUN_PERIOD = "exodus.gc.runPeriod";

    /**
     * If is set to {@code true} then database utilization will be computed from scratch before the first cleaning
     * cycle (single run of the database garbage collector) is triggered, i.e. shortly after the database is open.
     * In addition, can be used to compute utilization information at runtime by just modifying the setting value.
     * Default value is {@code false}.
     * <p>Mutable at runtime: yes
     */
    public static final String GC_UTILIZATION_FROM_SCRATCH = "exodus.gc.utilization.fromScratch";

    /**
     * If is not empty, defines full path to the file with stored utilization. Is used on creation of an
     * {@linkplain Environment} to update {@code .xd} files' utilization before the first cleaning
     * cycle (single run of the database garbage collector) is triggered. In addition, can be used to reload utilization
     * information at runtime by just modifying the setting value. Format of the stored utilization is expected
     * to be the same as created by the {@code "-d"} option of the {@code Reflect} tool.
     * Default value is empty string.
     * <p>Mutable at runtime: yes
     */
    public static final String GC_UTILIZATION_FROM_FILE = "exodus.gc.utilization.fromFile";

    /**
     * If is set to {@code true} the database garbage collector tries to acquire exclusive {@linkplain Transaction}
     * for its purposes. In that case, GC transaction never re-plays. In order to not block background cleaner thread
     * forever, acquisition of exclusive GC transaction is performed with a timeout controlled by the
     * {@linkplain #GC_TRANSACTION_ACQUIRE_TIMEOUT} setting. Default value is {@code true}.
     * <p>Mutable at runtime: yes
     *
     * @see #GC_TRANSACTION_ACQUIRE_TIMEOUT
     * @see #GC_TRANSACTION_TIMEOUT
     * @see Transaction#isExclusive()
     */
    public static final String GC_USE_EXCLUSIVE_TRANSACTION = "exodus.gc.useExclusiveTransaction";

    /**
     * Defines timeout in milliseconds which is used by the database garbage collector to acquire exclusive
     * {@linkplain Transaction} for its purposes if {@linkplain #GC_USE_EXCLUSIVE_TRANSACTION} is {@code true}.
     * Default value is {@code 1000}.
     * <p>Mutable at runtime: yes
     *
     * @see #GC_USE_EXCLUSIVE_TRANSACTION
     * @see #GC_TRANSACTION_TIMEOUT
     * @see Transaction#isExclusive()
     */
    public static final String GC_TRANSACTION_ACQUIRE_TIMEOUT = "exodus.gc.transactionAcquireTimeout";

    /**
     * Defines timeout in milliseconds which is used by the database garbage collector to reclaim non-expired data
     * in several files inside single GC {@linkplain Transaction} acquired exclusively.
     * {@linkplain #GC_USE_EXCLUSIVE_TRANSACTION} should be {@code true}.
     * Default value is {@code 500}.
     * <p>Mutable at runtime: yes
     *
     * @see #GC_USE_EXCLUSIVE_TRANSACTION
     * @see #GC_TRANSACTION_ACQUIRE_TIMEOUT
     * @see Transaction#isExclusive()
     */
    public static final String GC_TRANSACTION_TIMEOUT = "exodus.gc.transactionTimeout";

    /**
     * Defines the number of milliseconds which deletion of any successfully cleaned {@code Log} file (.xd file)
     * is postponed for. Default value is {@code 5000}.
     * <p>Mutable at runtime: yes
     */
    public static final String GC_FILES_DELETION_DELAY = "exodus.gc.filesDeletionDelay";

    /**
     * If set to nonzero value, GC is forced every this number of seconds. Default value is {@code 0} which means
     * that GC is not forced periodically.
     * <p>Mutable at runtime: yes
     */
    public static final String GC_RUN_EVERY = "exodus.gc.runEvery";

    /**
     * If is set to {@code true} then the {@linkplain Environment} exposes two JMX managed beans. One for
     * {@linkplain Environment#getStatistics() environment statistics} and second for controlling the
     * {@code EnvironmentConfig} settings. Default value is {@code true} for non-Android OS, under Android it is
     * always {@code false}.
     * <p>Mutable at runtime: no
     *
     * @see Environment#getStatistics()
     * @see Environment#getEnvironmentConfig()
     */
    public static final String MANAGEMENT_ENABLED = "exodus.managementEnabled";

    /**
     * If is set to {@code true} then exposed JMX managed beans cannot have operations.
     * Default value is {@code true}.
     * <p>Mutable at runtime: no
     *
     * @see #MANAGEMENT_ENABLED
     */
    public static final String MANAGEMENT_OPERATIONS_RESTRICTED = "exodus.management.operationsRestricted";

    /**
     * If set to some value different from {@code null}, expose created environment via given server.
     * <p>Mutable at runtime: no
     */
    public static final String META_SERVER = "exodus.env.metaServer";

    public EnvironmentConfig() {
        this(ConfigurationStrategy.SYSTEM_PROPERTY);
    }

    @SuppressWarnings("rawtypes")
    public EnvironmentConfig(@NotNull final ConfigurationStrategy strategy) {
        //noinspection unchecked
        super(new Pair[]{
                new Pair(MEMORY_USAGE_PERCENTAGE, 50),
                new Pair(USE_VERSION1_FORMAT, true),
                new Pair(CIPHER_ID, null),
                new Pair(CIPHER_KEY, null),
                new Pair(CIPHER_BASIC_IV, 0L),
                new Pair(PROFILER_ENABLED, false),
                new Pair(LOG_DURABLE_WRITE, false),
                new Pair(LOG_FILE_SIZE, 8192L),
                new Pair(LOG_LOCK_TIMEOUT, 0L),
                new Pair(LOG_LOCK_ID, null),
                new Pair(LOG_CACHE_PAGE_SIZE, 64 << 10),
                new Pair(LOG_CACHE_OPEN_FILES, 500),
                new Pair(LOG_CACHE_USE_NIO, false),
                new Pair(LOG_CACHE_FREE_PHYSICAL_MEMORY_THRESHOLD, 1_000_000_000L), // ~1GB
                new Pair(LOG_CACHE_SHARED, true),
                new Pair(LOG_CACHE_NON_BLOCKING, true),
                new Pair(LOG_CACHE_GENERATION_COUNT, 2),
                new Pair(LOG_CACHE_USE_SOFT_REFERENCES, false),
                new Pair(LOG_CACHE_READ_AHEAD_MULTIPLE, 1),
                new Pair(LOG_CACHE_WARMUP, false),
                new Pair(LOG_CLEAN_DIRECTORY_EXPECTED, false),
                new Pair(LOG_CLEAR_INVALID, false),
                new Pair(LOG_SYNC_PERIOD, 10000L),
                new Pair(LOG_FULL_FILE_READ_ONLY, true),
                new Pair(LOG_ALLOW_REMOVABLE, false),
                new Pair(LOG_ALLOW_REMOTE, false),
                new Pair(LOG_ALLOW_RAM_DISK, false),
                new Pair(LOG_DATA_READER_WRITER_PROVIDER, DataReaderWriterProvider.DEFAULT_READER_WRITER_PROVIDER),
                new Pair(ENV_IS_READONLY, false),
                new Pair(ENV_FAIL_FAST_IN_READONLY, true),
                new Pair(ENV_READONLY_EMPTY_STORES, false),
                new Pair(ENV_STOREGET_CACHE_SIZE, 0),
                new Pair(ENV_STOREGET_CACHE_MIN_TREE_SIZE, 200),
                new Pair(ENV_STOREGET_CACHE_MAX_VALUE_SIZE, 200),
                new Pair(ENV_CLOSE_FORCEDLY, false),
                new Pair(ENV_TXN_REPLAY_TIMEOUT, 2000L),
                new Pair(ENV_TXN_REPLAY_MAX_COUNT, 2),
                new Pair(ENV_TXN_DOWNGRADE_AFTER_FLUSH, true),
                new Pair(ENV_TXN_SINGLE_THREAD_WRITES, false),
                new Pair(ENV_CHECK_BACKUP_CONSISTENCY, false),
                new Pair(ENV_CHECK_DATA_STRUCTURES_CONSISTENCY, false),
                new Pair(ENV_TXN_TRACE_FINISH, false),
                new Pair(ENV_MAX_PARALLEL_TXNS, Integer.MAX_VALUE),
                new Pair(ENV_MONITOR_TXNS_TIMEOUT, 0),
                new Pair(ENV_MONITOR_TXNS_EXPIRATION_TIMEOUT, (int) TimeUnit.HOURS.toMillis(8)),
                new Pair(ENV_MONITOR_TXNS_CHECK_FREQ, 60000),
                new Pair(ENV_GATHER_STATISTICS, true),
                new Pair(ENV_COMPACT_ON_OPEN, false),
                new Pair(TREE_MAX_PAGE_SIZE, 128),
                new Pair(TREE_DUP_MAX_PAGE_SIZE, 8),
                new Pair(GC_ENABLED, true),
                new Pair(GC_START_IN, 10000),
                new Pair(GC_MIN_UTILIZATION, 50),
                new Pair(GC_RENAME_FILES, false),
                new Pair(GC_MIN_FILE_AGE, 2),
                new Pair(GC_FILES_INTERVAL, 3),
                new Pair(GC_RUN_PERIOD, 5000),
                new Pair(GC_UTILIZATION_FROM_SCRATCH, false),
                new Pair(GC_UTILIZATION_FROM_FILE, ""),
                new Pair(GC_FILES_DELETION_DELAY, 5000),
                new Pair(GC_RUN_EVERY, 0),
                new Pair(GC_USE_EXCLUSIVE_TRANSACTION, true),
                new Pair(GC_TRANSACTION_ACQUIRE_TIMEOUT, 1000),
                new Pair(GC_TRANSACTION_TIMEOUT, 500),
                new Pair(MANAGEMENT_ENABLED, !JVMConstants.getIS_ANDROID()),
                new Pair(MANAGEMENT_OPERATIONS_RESTRICTED, true),
                new Pair(META_SERVER, null),
                new Pair(CHECK_PAGES_AT_RUNTIME, true),
                new Pair(LOG_SKIP_INVALID_LOGGALE_TYPE, false),
                new Pair(LOG_FORCE_CHECK_DATA_CONSISTENCY, false),
                new Pair(LOG_PROCEED_DATA_RESTORE_AT_ANY_COST, false),
                new Pair(ENV_COMPACT_IN_SINGLE_BATCH_ON_OPEN, false),
        }, strategy);
    }

    /**
     * Sets the value of the setting with the specified key.
     *
     * @param key   name of the setting
     * @param value the setting value
     * @return this {@code EnvironmentConfig} instance
     */
    @Override
    public EnvironmentConfig setSetting(@NotNull final String key, @NotNull final Object value) {
        return (EnvironmentConfig) super.setSetting(key, value);
    }

    /**
     * Set {@code true} for making it possible to change settings of this {@code EnvironmentConfig} instance.
     * {@code EnvironmentConfig.DEFAULT} is always immutable.
     *
     * @param isMutable {@code true} if this {@code EnvironmentConfig} instance can be mutated
     * @return this {@code EnvironmentConfig} instance
     */
    @Override
    public EnvironmentConfig setMutable(boolean isMutable) {
        return (EnvironmentConfig) super.setMutable(isMutable);
    }

    /**
     * Returns absolute value of memory in bytes that can be used by the LogCache if it is set.
     * By default, is not set.
     * <p>Mutable at runtime: no
     *
     * @return absolute value of memory in bytes that can be used by the LogCache if it is set or {@code null}
     * @see #getMemoryUsagePercentage()
     */
    public Long /* NB! do not change to long */ getMemoryUsage() {
        return (Long) getSetting(MEMORY_USAGE);
    }

    /**
     * Sets absolute value of memory in bytes that can be used by the LogCache. Overrides memory percent to
     * use by the LogCache set by {@linkplain #setMemoryUsagePercentage(int)}.
     * <p>Mutable at runtime: no
     *
     * @param maxMemory number of bytes that can be used by the LogCache
     * @return absolute this {@code EnvironmentConfig} instance
     * @see #setMemoryUsagePercentage(int)
     */
    public EnvironmentConfig setMemoryUsage(final long maxMemory) {
        return setSetting(MEMORY_USAGE, maxMemory);
    }

    /**
     * Returns percent of max memory (specified by the "-Xmx" java parameter) that can be used by the LogCache.
     * Is applicable only if {@linkplain #MEMORY_USAGE} is not set. Default value is {@code 50}.
     * <p>Mutable at runtime: no
     *
     * @return percent of max memory that can be used by the LogCache
     * @see #getMemoryUsage()
     */
    public int getMemoryUsagePercentage() {
        return (Integer) getSetting(MEMORY_USAGE_PERCENTAGE);
    }

    /**
     * Sets percent of max memory (specified by the "-Xmx" java parameter) that can be used by the LogCache.
     * Is applicable only if {@linkplain #MEMORY_USAGE} is not set. Default value is {@code 50}.
     * <p>Mutable at runtime: no
     *
     * @param memoryUsagePercentage percent of max memory that can be used by the LogCache
     * @return this {@code EnvironmentConfig} instance
     * @see #setMemoryUsage(long)
     */
    public EnvironmentConfig setMemoryUsagePercentage(final int memoryUsagePercentage) {
        return setSetting(MEMORY_USAGE_PERCENTAGE, memoryUsagePercentage);
    }

    public boolean getUseVersion1Format() {
        return (Boolean) getSetting(USE_VERSION1_FORMAT);
    }

    public EnvironmentConfig setUseVersion1Format(final boolean useVersion1Format) {
        return setSetting(USE_VERSION1_FORMAT, useVersion1Format);
    }

    /**
     * Indicates if disk page consistency is checked at runtime.
     *
     * @see #CHECK_PAGES_AT_RUNTIME
     */
    public boolean getCheckPagesAtRuntime() {
        return (Boolean) getSetting(CHECK_PAGES_AT_RUNTIME);
    }

    /**
     * Sets if disk page consistency is checked at runtime.
     *
     * @param checkPagesAtRuntime {@code ture} if consistency of disk pages is checked during runtime and
     *                            {@code false} otherwise.
     * @see #CHECK_PAGES_AT_RUNTIME
     */
    public EnvironmentConfig setCheckPagesAtRuntime(final boolean checkPagesAtRuntime) {
        return setSetting(CHECK_PAGES_AT_RUNTIME, checkPagesAtRuntime);
    }

    /**
     * Returns id of {@linkplain StreamCipherProvider} which will be used to encrypt the database. Default value is
     * {@code null}, which means that the database won't be encrypted. The setting cannot be changed for existing databases.
     * Default value is {@code null}.
     * <p>Mutable at runtime: no
     *
     * @return id of {@linkplain StreamCipherProvider} which will be used to encrypt the database
     * @see #getCipherKey()
     * @see #getCipherBasicIV()
     * @see StreamCipher
     * @see StreamCipherProvider
     */
    @Nullable
    public String getCipherId() {
        return (String) getSetting(CIPHER_ID);
    }

    /**
     * Sets id of {@linkplain StreamCipherProvider} which will be used to encrypt the database. Default value is
     * {@code null}, which means that the database won't be encrypted. The setting cannot be changed for existing databases.
     * Default value is {@code null}.
     * <p>Mutable at runtime: no
     *
     * @param id id of {@linkplain StreamCipherProvider}
     * @return this {@code EnvironmentConfig} instance
     * @see #setCipherKey(String)
     * @see #setCipherBasicIV(long)
     * @see StreamCipher
     * @see StreamCipherProvider
     */
    public EnvironmentConfig setCipherId(final String id) {
        return setSetting(CIPHER_ID, id);
    }

    /**
     * Returns the key which will be used to encrypt the database or {@code null} for no encryption. Is applicable
     * only if* {@linkplain #getCipherId()} returns not {@code null}. Default value is {@code null}.
     * <p>Mutable at runtime: no
     *
     * @return the key which will be used to encrypt the database or {@code null} for no encryption
     * @see #getCipherId()
     * @see #getCipherBasicIV()
     * @see StreamCipher
     * @see StreamCipher#init(byte[], long)
     * @see StreamCipherProvider
     */
    public byte @Nullable [] getCipherKey() {
        Object cipherKey = getSetting(CIPHER_KEY);
        if (cipherKey instanceof String) {
            cipherKey = KryptKt.toBinaryKey((String) cipherKey);
            setSetting(CIPHER_KEY, cipherKey);
        }
        return (byte[]) cipherKey;
    }

    /**
     * Sets the key which will be used to encrypt the database. The key is expected to be a hex string representing
     * a byte array which is passed to {@linkplain StreamCipher#init(byte[], long)}. Is applicable only if
     * {@linkplain #getCipherId()} returns not {@code null}. The setting cannot be changed for existing databases.
     * Default value is {@code null}.
     * <p>Mutable at runtime: no
     *
     * @param cipherKey hex string representing cipher key
     * @return this {@code EnvironmentConfig} instance
     * @see #setCipherId(String)
     * @see #setCipherBasicIV(long)
     * @see StreamCipher
     * @see StreamCipher#init(byte[], long)
     * @see StreamCipherProvider
     */
    public EnvironmentConfig setCipherKey(final String cipherKey) {
        if (cipherKey == null) {
            return (EnvironmentConfig) removeSetting(CIPHER_KEY);
        }
        return setSetting(CIPHER_KEY, KryptKt.toBinaryKey(cipherKey));
    }

    /**
     * Returns basic IV (initialization vector) which will be used to encrypt the database. Basic IV is expected to be
     * random (pseudo-random) and unique long value. Basic IV is used to calculate relative IVs which are passed to
     * {@linkplain StreamCipher#init(byte[], long)}. Is applicable only if {@linkplain #CIPHER_ID} is not {@code null}.
     * The setting cannot be changed for existing databases.
     * Default value is {@code 0L}.
     * <p>Mutable at runtime: no
     *
     * @return basic IV (initialization vector) which will be used to encrypt the database
     * @see #getCipherId()
     * @see #getCipherKey()
     * @see StreamCipher
     * @see StreamCipher#init(byte[], long)
     * @see StreamCipherProvider
     */
    public long getCipherBasicIV() {
        return (long) getSetting(CIPHER_BASIC_IV);
    }

    /**
     * Sets basic IV (initialization vector) which will be used to encrypt the database. Basic IV is expected to be
     * random (pseudo-random) and unique long value. Basic IV is used to calculate relative IVs which are passed to
     * {@linkplain StreamCipher#init(byte[], long)}. Is applicable only if {@linkplain #CIPHER_ID} is not {@code null}.
     * The setting cannot be changed for existing databases.
     * Default value is {@code 0L}.
     * <p>Mutable at runtime: no
     *
     * @param basicIV basic IV (initialization vector) which will be used to encrypt the database
     * @return this {@code EnvironmentConfig} instance
     * @see #setCipherId(String)
     * @see #setCipherKey(String)
     * @see StreamCipher
     * @see StreamCipher#init(byte[], long)
     * @see StreamCipherProvider
     */
    public EnvironmentConfig setCipherBasicIV(final long basicIV) {
        return setSetting(CIPHER_BASIC_IV, basicIV);
    }

    /**
     * If is set to {@code true} database profiler is enabled. By default, it is disabled.
     * <p>Mutable at runtime: no
     *
     * @return {@code true} if database profiler is enabled.
     * @since 1.4.0
     */
    public boolean getProfilerEnabled() {
        return (Boolean) getSetting(PROFILER_ENABLED);
    }

    /**
     * Set {@code true} to enable database profiler. By default, it is disabled.
     * <p>Mutable at runtime: no
     *
     * @param enabled {@code true} to enable database profiler.
     * @return this {@code EnvironmentConfig} instance
     * @since 1.4.0
     */
    public EnvironmentConfig setProfilerEnabled(final boolean enabled) {
        return setSetting(PROFILER_ENABLED, enabled);
    }

    /**
     * Returns {@code true} if file system's fsync call after should be  executed after each committed or flushed
     * transaction. By default, is switched off since it creates significant performance overhead and can be
     * controlled manually.
     * <p>Mutable at runtime: yes
     *
     * @return {@code true} if {@linkplain Transaction transactions} are durable
     * @see #getLogSyncPeriod()
     */
    public boolean getLogDurableWrite() {
        return (Boolean) getSetting(LOG_DURABLE_WRITE);
    }

    /**
     * Sets flag whether {@linkplain Transaction transactions} should force fsync after each commit or flush.
     * By default, is switched off since it creates significant performance overhead and can be controlled manually.
     * <p>Mutable at runtime: yes
     *
     * @param durableWrite {@code true} if {@linkplain Transaction transactions} should be durable
     * @return this {@code EnvironmentConfig} instance
     * @see #setLogSyncPeriod(long)
     */
    public EnvironmentConfig setLogDurableWrite(final boolean durableWrite) {
        return setSetting(LOG_DURABLE_WRITE, durableWrite);
    }

    /**
     * Returns the maximum size in kilobytes of a single {@code Log} file (.xd file). The setting cannot be changed
     * for existing databases. Default value is {@code 8192L}.
     * <p>Mutable at runtime: no
     *
     * @return maximum size in kilobytes of a single .xd file
     */
    public long getLogFileSize() {
        return (Long) getSetting(LOG_FILE_SIZE);
    }

    /**
     * Sets the maximum size in kilobytes of a single {@code Log} file (.xd file). The setting cannot be changed
     * for existing databases. Default value is {@code 8192L}.
     * <p>Mutable at runtime: no
     *
     * @param kilobytes maximum size in kilobytes of a single .xd file
     * @return this {@code EnvironmentConfig} instance
     */
    public EnvironmentConfig setLogFileSize(final long kilobytes) {
        return setSetting(LOG_FILE_SIZE, kilobytes);
    }

    /**
     * Returns the number of milliseconds the {@code Log} constructor waits for the lock file.
     * Default value is {@code 0L}, i.e. it doesn't wait and fails immediately if the lock is acquired.
     * <p>Mutable at runtime: no
     *
     * @return number of milliseconds the {@code Log} constructor waits for the lock file
     */
    public long getLogLockTimeout() {
        return (Long) getSetting(LOG_LOCK_TIMEOUT);
    }

    /**
     * Sets the debug identifier to be written to the lock file alongside with other debug information.
     * <p>Mutable at runtime: no
     *
     * @param id the debug identifier to be written to the lock file alongside with other debug information
     * @return this {@code EnvironmentConfig} instance
     */
    public EnvironmentConfig setLogLockId(final String id) {
        return setSetting(LOG_LOCK_ID, id);
    }

    /**
     * Sets the number of milliseconds the {@code Log} constructor waits for the lock file.
     * <p>Mutable at runtime: no
     *
     * @param millis number of milliseconds the {@code Log} constructor should wait for the lock file
     * @return this {@code EnvironmentConfig} instance
     */
    public EnvironmentConfig setLogLockTimeout(final long millis) {
        return setSetting(LOG_LOCK_TIMEOUT, millis);
    }

    /**
     * Sets the debug identifier to be written to the lock file alongside with other debug information.
     * Default value is {@code ManagementFactory.getRuntimeMXBean().getName()} which has a form of {@code pid@hostname}.
     * <p>Mutable at runtime: no
     *
     * @return the debug identifier to be written to the lock file alongside with other debug information
     * or null if the default value is used
     */
    public String getLogLockId() {
        return (String) getSetting(LOG_LOCK_ID);
    }

    /**
     * Returns the size in bytes of a single page (byte array) in the LogCache. This number of bytes is read from
     * {@linkplain java.nio.MappedByteBuffer} or {@linkplain java.io.RandomAccessFile} at a time.
     *
     * <p>If the LogCache is shared ({@linkplain #LOG_CACHE_SHARED}) all {@linkplain Environment}s should be configured
     * to use single LogCache page size.
     *
     * <p>Default value is {@code 64 * 1024}.
     * <p>Mutable at runtime: no
     *
     * @return size in bytes of a single page (byte array) in the LogCache
     */
    public int getLogCachePageSize() {
        return (Integer) getSetting(LOG_CACHE_PAGE_SIZE);
    }

    /**
     * Sets the size in bytes of a single page (byte array) in the LogCache. This number of bytes is read from
     * {@linkplain java.nio.MappedByteBuffer} or {@linkplain java.io.RandomAccessFile} at a time.
     *
     * <p>If the LogCache is shared ({@linkplain #LOG_CACHE_SHARED}) all {@linkplain Environment}s should be configured
     * to use single LogCache page size.
     *
     * <p>Default value is {@code 64 * 1024}.
     * <p>Mutable at runtime: no
     *
     * @param bytes size in bytes of a single page (byte array) in the LogCache
     * @return this {@code EnvironmentConfig} instance
     */
    public EnvironmentConfig setLogCachePageSize(final int bytes) {
        return setSetting(LOG_CACHE_PAGE_SIZE, bytes);
    }

    /**
     * Returns the maximum number of open files that the LogCache maintains in order to reduce system calls to open and
     * close files. The more open files is allowed the less system calls are performed in addition to reading or
     * mapping files. This value can notably affect performance of database warm-up. Default value is {@code 500}.
     * Open files cache is shared amongst all open {@linkplain Environment environments}.
     * <p>Mutable at runtime: no
     *
     * @return maximum number of open files
     */
    public int getLogCacheOpenFilesCount() {
        return (Integer) getSetting(LOG_CACHE_OPEN_FILES);
    }

    /**
     * Sets the maximum number of open files that the LogCache maintains in order to reduce system calls to open and
     * close files. The more open files is allowed the less system calls are performed in addition to reading or
     * mapping files. This value can notably affect performance of database warm-up. Default value is {@code 500}.
     * Open files cache is shared amongst all open {@linkplain Environment environments}.
     * <p>Mutable at runtime: no
     *
     * @param files maximum number of open files
     * @return this {@code EnvironmentConfig} instance
     */
    public EnvironmentConfig setLogCacheOpenFilesCount(final int files) {
        return setSetting(LOG_CACHE_OPEN_FILES, files);
    }

    /**
     * Forces to check data consistency of the database on opening. Default value is {@code false}.
     */
    public boolean getLogForceCheckDataConsistency() {
        return (Boolean) getSetting(LOG_FORCE_CHECK_DATA_CONSISTENCY);
    }

    /**
     * Forces to check data consistency of the database on opening. Default value is {@code false}.
     *
     * <p>Mutable at runtime: no
     *
     * @param checkLogDataConsistency {@code true} to check data consistency of the database on opening
     * @return this {@code EnvironmentConfig} instance
     */
    public EnvironmentConfig setLogForceCheckDataConsistency(final boolean checkLogDataConsistency) {
        return setSetting(LOG_FORCE_CHECK_DATA_CONSISTENCY, checkLogDataConsistency);
    }

    /**
     * Forces data restore routine to proceed even if it is not possible to restore all the data.
     */
    public boolean isLogProceedDataRestoredAtAnyCost() {
        return (Boolean) getSetting(LOG_PROCEED_DATA_RESTORE_AT_ANY_COST);
    }

    /**
     * Forces data restore routine to proceed even if it is not possible to restore all the data.
     *
     * <p>Mutable at runtime: no
     */
    public EnvironmentConfig setLogProceedDataRestoredAtAnyCost(final boolean proceedDataRestoredAtAnyCost) {
        return setSetting(LOG_PROCEED_DATA_RESTORE_AT_ANY_COST, proceedDataRestoredAtAnyCost);
    }

    /**
     * Returns {@code true} if any immutable .xd file can be mapped in memory provided there is enough physical memory.
     * On cache miss, LogCache at first tries to check if there is corresponding mapped byte buffer and copies
     * cache page from the buffer, otherwise reads the page from {@linkplain java.io.RandomAccessFile}. If is set to
     * {@code false} then LogCache always reads {@linkplain java.io.RandomAccessFile} on cache miss.
     * Default value was {@code true} before version {@code 1.2.3}. As of {@code 1.2.3}, default value is {@code false}.
     *
     * <p>Mutable at runtime: no
     *
     * @return {@code true} mapping of .xd files in memory is allowed
     * @see #getLogCacheFreePhysicalMemoryThreshold()
     * @deprecated Because of upcoming release of virtual threads feature this property is deprecated.
     */
    @Deprecated
    public boolean getLogCacheUseNio() {
        return (Boolean) getSetting(LOG_CACHE_USE_NIO);
    }

    /**
     * Set {@code true} to allow any immutable .xd file to be mapped in memory provided there is enough physical memory.
     * On cache miss, LogCache at first tries to check if there is corresponding mapped byte buffer and copies
     * cache page from the buffer, otherwise reads the page from {@linkplain java.io.RandomAccessFile}. If is set to
     * {@code false} then LogCache always reads {@linkplain java.io.RandomAccessFile} on cache miss.
     * Default value was {@code true} before version {@code 1.2.3}. As of {@code 1.2.3}, default value is {@code false}.
     *
     * <p>Mutable at runtime: no
     *
     * @param useNio {@code true} is using NIO is allowed
     * @return this {@code EnvironmentConfig} instance
     * @deprecated Because of upcoming release of virtual threads feature this property is deprecated.
     */
    @Deprecated
    public EnvironmentConfig setLogCacheUseNio(final boolean useNio) {
        return setSetting(LOG_CACHE_USE_NIO, useNio);
    }

    /**
     * If {@linkplain #LOG_CACHE_USE_NIO} is {@code true} defines the minimum size in bytes of free physical memory
     * maintained by the cache memory-mapped files on the host where the JVM runs. On cache miss, LogCache checks if
     * corresponding file is mapped in memory, and if it is not and if free physical memory amount is greater than
     * threshold specified by this setting, tries to map the file in memory. Default value is {@code 1_000_000_000L}
     * bytes, i.e. ~1GB.
     *
     * @return minimum size in bytes of free physical memory
     */
    public long getLogCacheFreePhysicalMemoryThreshold() {
        return (Long) getSetting(LOG_CACHE_FREE_PHYSICAL_MEMORY_THRESHOLD);
    }

    /**
     * If {@linkplain #LOG_CACHE_USE_NIO} is {@code true} sets the minimum size in bytes of free physical memory
     * maintained by the cache memory-mapped files on the host where the JVM runs. On cache miss, LogCache checks if
     * corresponding file is mapped in memory, and if it is not and if free physical memory amount is greater than
     * threshold specified by this setting, tries to map the file in memory. Default value is {@code 1_000_000_000L}
     * bytes, i.e. ~1GB.
     *
     * @param freePhysicalMemoryThreshold minimum size in bytes of free physical memory
     * @return this {@code EnvironmentConfig} instance
     */
    public EnvironmentConfig setLogCacheFreePhysicalMemoryThreshold(final long freePhysicalMemoryThreshold) {
        return setSetting(LOG_CACHE_FREE_PHYSICAL_MEMORY_THRESHOLD, freePhysicalMemoryThreshold);
    }

    /**
     * Returns {@code true} if the LogCache is shared. Shared cache caches raw binary
     * data (contents of .xd files) of all {@linkplain Environment} instances created in scope of this class loader.
     * By default, the LogCache is shared.
     * <p>Mutable at runtime: no
     *
     * @return {@code true} if the LogCache is shared
     */
    public boolean isLogCacheShared() {
        return (Boolean) getSetting(LOG_CACHE_SHARED);
    }

    /**
     * Set {@code true} if the LogCache should be shared. Shared cache caches raw binary
     * data (contents of .xd files) of all {@linkplain Environment} instances created in scope of this class loader.
     * By default, the LogCache is shared.
     * <p>Mutable at runtime: no
     *
     * @param shared {@code true} if the LogCache should be shared
     * @return this {@code EnvironmentConfig} instance
     */
    public EnvironmentConfig setLogCacheShared(final boolean shared) {
        return setSetting(LOG_CACHE_SHARED, shared);
    }

    /**
     * Returns {@code true} if the LogCache should use lock-free data structures. Default value is {@code true}.
     * There is no practical sense to use "blocking" cache, so the setting will be deprecated in future.
     * <p>Mutable at runtime: no
     *
     * @return {@code true} if the LogCache should use lock-free data structures
     */
    public boolean isLogCacheNonBlocking() {
        return (Boolean) getSetting(LOG_CACHE_NON_BLOCKING);
    }

    /**
     * Set {@code true} if the LogCache should use lock-free data structures. Default value is {@code true}.
     * There is no practical sense to use "blocking" cache, so the setting will be deprecated in future.
     * <p>Mutable at runtime: no
     *
     * @param nonBlocking {@code true} if the LogCache should use lock-free data structures
     * @return this {@code EnvironmentConfig} instance
     */
    public EnvironmentConfig setLogCacheNonBlocking(final boolean nonBlocking) {
        return setSetting(LOG_CACHE_NON_BLOCKING, nonBlocking);
    }

    /**
     * Returns the number of generations of non-blocking LogCache. Is applicable only if {@linkplain #LOG_CACHE_NON_BLOCKING}
     * is set to {@code true}. The higher number of generations is, the higher the cache hit rate is and CPU ticks
     * necessary to get a single page from the cache. Default value is {@code 2}.
     *
     * @return number of generations of non-blocking LogCache
     */
    public int getLogCacheGenerationCount() {
        return (Integer) getSetting(LOG_CACHE_GENERATION_COUNT);
    }

    /**
     * Sets the number of generations of non-blocking LogCache. Is applicable only if {@linkplain #LOG_CACHE_NON_BLOCKING}
     * is set to {@code true}. The higher number of generations is, the higher the cache hit rate is and CPU ticks
     * necessary to get a single page from the cache. Default value is {@code 2}.
     *
     * @param generationCount number of generations of non-blocking LogCache
     * @return this {@code EnvironmentConfig} instance
     */
    public EnvironmentConfig setLogCacheGenerationCount(final int generationCount) {
        if (generationCount < 2) {
            throw new InvalidSettingException("LogCache generation count should greater than 1");
        }
        return setSetting(LOG_CACHE_GENERATION_COUNT, generationCount);
    }

    /**
     * Returns {@code true} LogCache uses {@linkplain java.lang.ref.SoftReference soft references} for
     * holding cached pages. The cache still uses not more memory than it is configured by {@linkplain #MEMORY_USAGE} or
     * {@linkplain #MEMORY_USAGE_PERCENTAGE} settings, but JVM GC can reclaim memory used by the cache on
     * a heavy load surge. On the other hand, use of soft references results in greater JVM GC load and greater
     * general CPU consumption by the cache. So one can choose either memory-flexible, or CPU-optimal cache.
     * Default value is {@code false}.
     * <p>Mutable at runtime: no
     *
     * @return {@code true} if LogCache should use {@linkplain java.lang.ref.SoftReference soft references} for
     * holding cached pages
     */
    public boolean getLogCacheUseSoftReferences() {
        return (Boolean) getSetting(LOG_CACHE_USE_SOFT_REFERENCES);
    }

    /**
     * Set {@code true} if LogCache should use {@linkplain java.lang.ref.SoftReference soft references} for
     * holding cached pages. The cache still uses not more memory than it is configured by {@linkplain #MEMORY_USAGE} or
     * {@linkplain #MEMORY_USAGE_PERCENTAGE} settings, but JVM GC can reclaim memory used by the cache on
     * a heavy load surge. On the other hand, use of soft references results in greater JVM GC load and greater
     * general CPU consumption by the cache. So one can choose either memory-flexible, or CPU-optimal cache.
     * Default value is {@code false}.
     * <p>Mutable at runtime: no
     *
     * @param useSoftReferences {@code true} if LogCache should use
     *                          {@linkplain java.lang.ref.SoftReference soft references} for holding cached pages
     * @return this {@code EnvironmentConfig} instance
     */
    public EnvironmentConfig setLogCacheUseSoftReferences(final boolean useSoftReferences) {
        return setSetting(LOG_CACHE_USE_SOFT_REFERENCES, useSoftReferences);
    }

    /**
     * Returns the number of successive pages to be read at once in case of LogCache miss. Reading successive pages
     * can reduce amount of random access to database files. It can be useful in workloads like application warm-up.
     * Default value is {@code 1} which means that no read-ahead strategy is applied.
     *
     * @return number of successive pages to be read at once in case of LogCache miss
     */
    public int getLogCacheReadAheadMultiple() {
        return (Integer) getSetting(LOG_CACHE_READ_AHEAD_MULTIPLE);
    }

    /**
     * Sets the number of successive pages to be read at once in case of LogCache miss. Reading successive pages
     * can reduce amount of random access to database files. It can be useful in workloads like application warm-up.
     * Default value is {@code 1} which means that no read-ahead strategy is applied.
     *
     * @param readAheadMultiple number of successive pages to be read at once in case of LogCache miss
     * @return this {@code EnvironmentConfig} instance
     */
    public EnvironmentConfig setLogCacheReadAheadMultiple(final int readAheadMultiple) {
        if (readAheadMultiple < 1) {
            throw new InvalidSettingException("LogCache read ahead multiple should greater than 0");
        }
        return setSetting(LOG_CACHE_READ_AHEAD_MULTIPLE, readAheadMultiple);
    }

    /**
     * Returns {@code true} if LogCache will populate itself with database file pages right after the database is
     * opened using this {@code EnvironmentConfig} instance. Default value is {@code false}.
     * <p>Mutable at runtime: no
     *
     * @return {@code true} if LogCache will populate itself with database file pages
     */
    public boolean getLogCacheWarmup() {
        return (Boolean) getSetting(LOG_CACHE_WARMUP);
    }

    /**
     * Set {@code true} if LogCache should populate itself with database file pages right after the database is
     * opened using this {@code EnvironmentConfig} instance. Default value is {@code false}.
     * <p>Mutable at runtime: no
     *
     * @param warmup {@code true} if LogCache should populate itself with database file pages
     * @return this {@code EnvironmentConfig} instance
     */
    public EnvironmentConfig setLogCacheWarmup(final boolean warmup) {
        return setSetting(LOG_CACHE_WARMUP, warmup);
    }

    /**
     * Returns {@code true} if the Log constructor fails if the database directory is not clean. Can be useful
     * if an applications expects that the database should always be newly created. Default value is {@code false}.
     * <p>Mutable at runtime: no
     *
     * @return {@code true} if the Log constructor fails if the database directory is not clean
     */
    public boolean isLogCleanDirectoryExpected() {
        return (Boolean) getSetting(LOG_CLEAN_DIRECTORY_EXPECTED);
    }

    /**
     * Set {@code true} if the Log constructor should fail if the database directory is not clean. Can be useful
     * if an applications expects that the database should always be newly created. Default value is {@code false}.
     * <p>Mutable at runtime: no
     *
     * @param logCleanDirectoryExpected {@code true} if the Log constructor should fail if the database directory is not clean
     * @return this {@code EnvironmentConfig} instance
     */
    public EnvironmentConfig setLogCleanDirectoryExpected(final boolean logCleanDirectoryExpected) {
        return setSetting(LOG_CLEAN_DIRECTORY_EXPECTED, logCleanDirectoryExpected);
    }

    /**
     * Returns {@code true} if the Log constructor implicitly clears the database if it occurred to be invalid
     * when opened. Default value is {@code false}.
     * <p>Mutable at runtime: no
     *
     * @return {@code true} if the Log constructor should implicitly clear invalid database
     */
    public boolean isLogClearInvalid() {
        return (Boolean) getSetting(LOG_CLEAR_INVALID);
    }

    /**
     * Set {@code true} if the Log constructor should implicitly clear the database if it occurred to be invalid
     * when opened. Default value is {@code false}.
     * <p>Mutable at runtime: no
     *
     * @param logClearInvalid {@code true} if the Log constructor should implicitly clear invalid database
     * @return this {@code EnvironmentConfig} instance
     */
    public EnvironmentConfig setLogClearInvalid(final boolean logClearInvalid) {
        return setSetting(LOG_CLEAR_INVALID, logClearInvalid);
    }

    public EnvironmentConfig setLogSkipInvalidLoggableType(final boolean skipInvalidLoggableType) {
        return setSetting(LOG_SKIP_INVALID_LOGGALE_TYPE, skipInvalidLoggableType);
    }

    public boolean isLogSkipInvalidLoggableType() {
        return (Boolean) getSetting(LOG_SKIP_INVALID_LOGGALE_TYPE);
    }

    /**
     * Returns the period in milliseconds to force file system's fsync call that often if {@linkplain #LOG_DURABLE_WRITE}
     * is switched off. Default value is {@code 10000L}.
     * <p>Mutable at runtime: yes
     *
     * @return milliseconds to force file system's fsync call that often
     * @see #getLogDurableWrite()
     */
    public long getLogSyncPeriod() {
        return (Long) getSetting(LOG_SYNC_PERIOD);
    }

    /**
     * Sets the period in milliseconds to force file system's fsync call that often if {@linkplain #LOG_DURABLE_WRITE}
     * is switched off. Default value is {@code 10000L}.
     * <p>Mutable at runtime: yes
     *
     * @param millis milliseconds to force file system's fsync call that often
     * @return this {@code EnvironmentConfig} instance
     * @see #setLogDurableWrite(boolean)
     */
    public EnvironmentConfig setLogSyncPeriod(final long millis) {
        return setSetting(LOG_SYNC_PERIOD, millis);
    }

    /**
     * Returns {@code true} if each complete and immutable {@code Log} file (.xd file) should marked with read-only
     * attribute. Default value is {@code true}.
     * <p>Mutable at runtime: no
     *
     * @return {@code true} if each complete and immutable .xd file should marked with read-only attribute
     */
    public boolean isLogFullFileReadonly() {
        return (Boolean) getSetting(LOG_FULL_FILE_READ_ONLY);
    }

    /**
     * Set {@code true} if each complete and immutable {@code Log} file (.xd file) should marked with read-only
     * attribute. Default value is {@code true}.
     * <p>Mutable at runtime: no
     *
     * @param readonly {@code true} to mark each complete and immutable .xd file with read-only attribute
     * @return this {@code EnvironmentConfig} instance
     */
    public EnvironmentConfig setFullFileReadonly(final boolean readonly) {
        return setSetting(LOG_FULL_FILE_READ_ONLY, readonly);
    }

    /**
     * For {@linkplain DataReaderWriterProvider#DEFAULT_READER_WRITER_PROVIDER} used as {@linkplain
     * DataReaderWriterProvider} service provider interface implementation, if is set to {@code true}
     * then the database can be opened on a removable storage. Attempt to open database on a storage of not allowed
     * type results in {@linkplain StorageTypeNotAllowedException}. Default value is {@code false}.
     * <p>Mutable at runtime: no
     *
     * @return {@code true} if the database can be opened on a removable storage
     * @since 1.4.0
     */
    public boolean isLogAllowRemovable() {
        return (Boolean) getSetting(LOG_ALLOW_REMOVABLE);
    }

    /**
     * For {@linkplain DataReaderWriterProvider#DEFAULT_READER_WRITER_PROVIDER} used as {@linkplain
     * DataReaderWriterProvider} service provider interface implementation, if is set to {@code true}
     * then the database can be opened on a removable storage. Attempt to open database on a storage of not allowed
     * type results in {@linkplain StorageTypeNotAllowedException}. Default value is {@code false}.
     * <p>Mutable at runtime: no
     *
     * @param allow {@code true} to allow using database located on removable storage
     * @return this {@code EnvironmentConfig} instance
     * @since 1.4.0
     */
    public EnvironmentConfig setLogAllowRemovable(final boolean allow) {
        return setSetting(LOG_ALLOW_REMOVABLE, allow);
    }

    /**
     * For {@linkplain DataReaderWriterProvider#DEFAULT_READER_WRITER_PROVIDER} used as {@linkplain
     * DataReaderWriterProvider} service provider interface implementation, if is set to {@code true}
     * then the database can be opened on a remote storage. Attempt to open database on a storage of not allowed
     * type results in {@linkplain StorageTypeNotAllowedException}. Default value is {@code false}.
     * <p>Mutable at runtime: no
     *
     * @return {@code true} if the database can be opened on a remote storage
     * @since 1.4.0
     */
    public boolean isLogAllowRemote() {
        return (Boolean) getSetting(LOG_ALLOW_REMOTE);
    }

    /**
     * For {@linkplain DataReaderWriterProvider#DEFAULT_READER_WRITER_PROVIDER} used as {@linkplain
     * DataReaderWriterProvider} service provider interface implementation, if is set to {@code true}
     * then the database can be opened on a remote storage. Attempt to open database on a storage of not allowed
     * type results in {@linkplain StorageTypeNotAllowedException}. Default value is {@code false}.
     * <p>Mutable at runtime: no
     *
     * @param allow {@code true} to allow using database located on remote storage
     * @return this {@code EnvironmentConfig} instance
     * @since 1.4.0
     */
    public EnvironmentConfig setLogAllowRemote(final boolean allow) {
        return setSetting(LOG_ALLOW_REMOTE, allow);
    }

    /**
     * For {@linkplain DataReaderWriterProvider#DEFAULT_READER_WRITER_PROVIDER} used as {@linkplain
     * DataReaderWriterProvider} service provider interface implementation, if is set to {@code true}
     * then the database can be opened on RAM-disk. Attempt to open database on a storage of not allowed
     * type results in {@linkplain StorageTypeNotAllowedException}. Default value is {@code false}.
     * <p>Mutable at runtime: no
     *
     * @return {@code true} if the database can be opened on RAM-disk
     * @since 1.4.0
     */
    public boolean isLogAllowRamDisk() {
        return (Boolean) getSetting(LOG_ALLOW_RAM_DISK);
    }

    /**
     * For {@linkplain DataReaderWriterProvider#DEFAULT_READER_WRITER_PROVIDER} used as {@linkplain
     * DataReaderWriterProvider} service provider interface implementation, if is set to {@code true}
     * then the database can be opened on RAM-disk. Attempt to open database on a storage of not allowed
     * type results in {@linkplain StorageTypeNotAllowedException}. Default value is {@code false}.
     * <p>Mutable at runtime: no
     *
     * @param allow {@code true} to allow using database located on RAM-disk
     * @return this {@code EnvironmentConfig} instance
     * @since 1.4.0
     */
    public EnvironmentConfig setLogAllowRamDisk(final boolean allow) {
        return setSetting(LOG_ALLOW_RAM_DISK, allow);
    }

    /**
     * Returns fully-qualified name of the {@linkplain DataReaderWriterProvider} service provide interface implementation which
     * will be used to create {@linkplain DataReader} and {@linkplain DataWriter} instances. This setting can be used
     * to customize storage: define in-memory one, in-cloud, etc.
     * Default value is {@linkplain DataReaderWriterProvider#DEFAULT_READER_WRITER_PROVIDER} which means that file system must be
     * used as a storage. Several settings are applicable only if FileDataReaderWriterProvider is used:
     * {@linkplain #LOG_DURABLE_WRITE}, {@linkplain #LOG_SYNC_PERIOD}, {@linkplain #LOG_CACHE_OPEN_FILES},
     * {@linkplain #LOG_FULL_FILE_READ_ONLY}, {@linkplain #LOG_CACHE_USE_NIO}, {@linkplain #LOG_CACHE_FREE_PHYSICAL_MEMORY_THRESHOLD}.
     * <p>Mutable at runtime: no
     *
     * @return fully-qualified name of the {@linkplain DataReaderWriterProvider} service provide interface implementation
     */
    public String getLogDataReaderWriterProvider() {
        return (String) getSetting(LOG_DATA_READER_WRITER_PROVIDER);
    }

    /**
     * Sets fully-qualified name of the {@linkplain DataReaderWriterProvider} service provide interface implementation which
     * will be used to create {@linkplain DataReader} and {@linkplain DataWriter} instances. This setting can be used
     * to customize storage: define in-memory one, in-cloud, etc.
     * Default value is {@linkplain DataReaderWriterProvider#DEFAULT_READER_WRITER_PROVIDER} which means that file system must be
     * used as a storage. Several settings are applicable only if FileDataReaderWriterProvider is used:
     * {@linkplain #LOG_DURABLE_WRITE}, {@linkplain #LOG_SYNC_PERIOD}, {@linkplain #LOG_CACHE_OPEN_FILES},
     * {@linkplain #LOG_FULL_FILE_READ_ONLY}, {@linkplain #LOG_CACHE_USE_NIO}, {@linkplain #LOG_CACHE_FREE_PHYSICAL_MEMORY_THRESHOLD}.
     * <p>Mutable at runtime: no
     *
     * @param provider fully-qualified name of the {@linkplain DataReaderWriterProvider} service provide interface implementation
     * @return this {@code EnvironmentConfig} instance
     */
    public EnvironmentConfig setLogDataReaderWriterProvider(@NotNull final String provider) {
        return setSetting(LOG_DATA_READER_WRITER_PROVIDER, provider);
    }

    /**
     * Returns {@code true} if the {@linkplain Environment} instance is read-only. Default value is {@code false}.
     * <p>Mutable at runtime: yes
     * <p>
     * *WARNING* do not use this method to check if {@linkplain Environment} is working in read-only mode at runtime.
     * Please use {@linkplain  Environment#isReadOnly()} instead.
     *
     * @return {@code true} if the {@linkplain Environment} instance is read-only
     */
    public boolean getEnvIsReadonly() {
        return (Boolean) getSetting(ENV_IS_READONLY);
    }

    /**
     * Set {@code true} to turn the {@linkplain Environment} instance to read-only mode. Default value is {@code false}.
     * <p>Mutable at runtime: yes
     *
     * @param isReadonly {@code true} to turn the {@linkplain Environment} instance to read-only mode
     * @return this {@code EnvironmentConfig} instance
     */
    public EnvironmentConfig setEnvIsReadonly(final boolean isReadonly) {
        return setSetting(ENV_IS_READONLY, isReadonly);
    }

    /**
     * If is set to {@code true} and {@linkplain #ENV_IS_READONLY} is also {@code true} then the {@linkplain Environment}
     * obligatorily creates transactions for which {@linkplain Transaction#isReadonly()} is {@code true}. Read-only
     * transactions fail-fast with {@linkplain ReadonlyTransactionException} on attempt to modify data. If is set to
     * {@code false} and {@linkplain #ENV_IS_READONLY} is set to {@code true} then the {@linkplain Environment} creates
     * transaction that allow to accumulate changes but cannot be flushed ot committed since the {@linkplain Environment}
     * is read-only. Default value is {@code true}.
     * <p>Mutable at runtime: yes
     *
     * @return {@code true} if attempt to modify data won't fail immediately in read-only mode
     */
    public boolean getEnvFailFastInReadonly() {
        return (Boolean) getSetting(ENV_FAIL_FAST_IN_READONLY);
    }

    /**
     * If is set to {@code true} and {@linkplain #ENV_IS_READONLY} is also {@code true} then the {@linkplain Environment}
     * obligatorily creates transactions for which {@linkplain Transaction#isReadonly()} is {@code true}. Read-only
     * transactions fail-fast with {@linkplain ReadonlyTransactionException} on attempt to modify data. If is set to
     * {@code false} and {@linkplain #ENV_IS_READONLY} is set to {@code true} then the {@linkplain Environment} creates
     * transaction that allow to accumulate changes but cannot be flushed ot committed since the {@linkplain Environment}
     * is read-only. Default value is {@code true}.
     * <p>Mutable at runtime: yes
     *
     * @param failFast {@code true} if attempt modify data shouldn fail immediately in read-only mode
     * @return this {@code EnvironmentConfig} instance
     */
    @SuppressWarnings("UnusedReturnValue")
    public EnvironmentConfig setEnvFailFastInReadonly(final boolean failFast) {
        return setSetting(ENV_FAIL_FAST_IN_READONLY, failFast);
    }

    /**
     * If is set to {@code true} and {@linkplain #ENV_IS_READONLY} is also {@code true} then
     * {@linkplain Environment#openStore(String, StoreConfig, Transaction)} doesn't try to create a {@linkplain Store},
     * but returns an empty immutable instance instead. Default value is {@code false}.
     * <p>Mutable at runtime: yes
     *
     * @return {@code true} if attempt to create a {@linkplain Store} won't fail immediately in read-only mode
     */
    public boolean getEnvReadonlyEmptyStores() {
        return (Boolean) getSetting(ENV_READONLY_EMPTY_STORES);
    }

    /**
     * If is set to {@code true} and {@linkplain #ENV_IS_READONLY} is also {@code true} then
     * {@linkplain Environment#openStore(String, StoreConfig, Transaction)} doesn't try to create a {@linkplain Store},
     * but returns an empty immutable instance instead. Default value is {@code false}.
     * <p>Mutable at runtime: yes
     *
     * @param readonlyEmptyStores {@code true} if attempt to create a {@linkplain Store} shouldn't fail immediately in read-only mode
     * @return this {@code EnvironmentConfig} instance
     */
    public EnvironmentConfig setEnvReadonlyEmptyStores(final boolean readonlyEmptyStores) {
        return setSetting(ENV_READONLY_EMPTY_STORES, readonlyEmptyStores);
    }

    /**
     * Returns the size of the "store-get" cache. The "store-get" cache can increase performance of
     * {@linkplain Store#get(Transaction, ByteIterable)} in certain cases. Default value is {@code 0} what means that
     * the cache is inactive. If the setting is mutated at runtime the cache is invalidated.
     * <p>Mutable at runtime: yes
     *
     * @return size of the "store-get" cache
     */
    public int getEnvStoreGetCacheSize() {
        return (Integer) getSetting(ENV_STOREGET_CACHE_SIZE);
    }

    /**
     * Sets the size of the "store-get" cache. The "store-get" cache can increase performance of
     * {@linkplain Store#get(Transaction, ByteIterable)} in certain cases. Default value is {@code 0} what means that
     * the cache is inactive. If the setting is mutated at runtime the cache is invalidated.
     * <p>Mutable at runtime: yes
     *
     * @param storeGetCacheSize size of the "store-get" cache
     * @return this {@code EnvironmentConfig} instance
     */
    @SuppressWarnings("UnusedReturnValue")
    public EnvironmentConfig setEnvStoreGetCacheSize(final int storeGetCacheSize) {
        if (storeGetCacheSize < 0) {
            throw new InvalidSettingException("Negative StoreGetCache size");
        }
        return setSetting(ENV_STOREGET_CACHE_SIZE, storeGetCacheSize);
    }

    public int getEnvStoreGetCacheMinTreeSize() {
        return (Integer) getSetting(ENV_STOREGET_CACHE_MIN_TREE_SIZE);
    }

    public EnvironmentConfig setEnvStoreGetCacheMinTreeSize(final int treeSize) {
        if (treeSize < 0) {
            throw new InvalidSettingException("Negative tree size");
        }
        return setSetting(ENV_STOREGET_CACHE_MIN_TREE_SIZE, treeSize);
    }

    public int getEnvStoreGetCacheMaxValueSize() {
        return (Integer) getSetting(ENV_STOREGET_CACHE_MAX_VALUE_SIZE);
    }

    public EnvironmentConfig setEnvStoreGetCacheMaxValueSize(final int valueSize) {
        if (valueSize < 0) {
            throw new InvalidSettingException("Negative value size");
        }
        return setSetting(ENV_STOREGET_CACHE_MAX_VALUE_SIZE, valueSize);
    }

    /**
     * Returns {@code true} if {@linkplain Environment#close()} shouldn't check if there are unfinished
     * transactions. Otherwise it should check and throw {@linkplain ExodusException} if there are.
     * Default value is {@code false}.
     * <p>Mutable at runtime: yes
     *
     * @return {@code true} if {@linkplain Environment#close()} shouldn't check unfinished transactions
     * @see Environment#close()
     */
    public boolean getEnvCloseForcedly() {
        return (Boolean) getSetting(ENV_CLOSE_FORCEDLY);
    }

    /**
     * Set {@code true} if {@linkplain Environment#close()} shouldn't check if there are unfinished
     * transactions. Set {@code false} if it should check and throw {@linkplain ExodusException} if there are unfinished
     * transactions. Default value is {@code false}.
     * <p>Mutable at runtime: yes
     *
     * @param closeForcedly {@code true} if {@linkplain Environment#close()} should ignore unfinished transactions
     * @return this {@code EnvironmentConfig} instance
     * @see Environment#close()
     */
    public EnvironmentConfig setEnvCloseForcedly(final boolean closeForcedly) {
        return setSetting(ENV_CLOSE_FORCEDLY, closeForcedly);
    }

    /**
     * If is set to {@code true} then {@linkplain Environment} performs check of consistency of datastructures
     * stored in backup files.
     * Default value is {@code false}.
     * <p>Mutable at runtime: no
     */
    public boolean getCheckBackupConsistency() {
        return (Boolean) getSetting(ENV_CHECK_BACKUP_CONSISTENCY);
    }

    public boolean getCheckDataStructuresConsistency() {
        return (Boolean) getSetting(ENV_CHECK_DATA_STRUCTURES_CONSISTENCY);
    }


    /**
     * Returns the number of millisecond which a {@linkplain Transaction} can try to flush without attempts to upgrade
     * (switch to an exclusive mode). Default value is {@code 2000L}.
     * <p>Mutable at runtime: yes
     *
     * @return number of millisecond which a {@linkplain Transaction} can try to flush without attempts to upgrade
     * @see Transaction
     * @see #getEnvTxnReplayMaxCount()
     */
    public long getEnvTxnReplayTimeout() {
        return (Long) getSetting(ENV_TXN_REPLAY_TIMEOUT);
    }

    /**
     * Sets the number of millisecond which a {@linkplain Transaction} can try to flush without attempts to upgrade
     * (switch to an exclusive mode). Default value is {@code 2000L}.
     * <p>Mutable at runtime: yes
     *
     * @param timeout number of millisecond which a {@linkplain Transaction} can try to flush without attempts to upgrade
     * @return this {@code EnvironmentConfig} instanceR
     * @see Transaction
     * @see #setEnvTxnReplayMaxCount(int)
     */
    public EnvironmentConfig setEnvTxnReplayTimeout(final long timeout) {
        if (timeout < 0) {
            throw new InvalidSettingException("Negative transaction replay timeout");
        }
        return setSetting(ENV_TXN_REPLAY_TIMEOUT, timeout);
    }

    /**
     * Returns the number of times which a {@linkplain Transaction} can try to flush without attempts to upgrade
     * (switch to an exclusive mode). Default value is {@code 2}.
     * <p>Mutable at runtime: yes
     *
     * @return number of times which a {@linkplain Transaction} can try to flush without attempts to upgrade
     * @see Transaction
     * @see #getEnvTxnReplayTimeout()
     */
    public int getEnvTxnReplayMaxCount() {
        return (Integer) getSetting(ENV_TXN_REPLAY_MAX_COUNT);
    }

    /**
     * Sets the number of times which a {@linkplain Transaction} can try to flush without attempts to upgrade
     * (switch to an exclusive mode). Default value is {@code 2}.
     * <p>Mutable at runtime: yes
     *
     * @param count number of times which a {@linkplain Transaction} can try to flush without attempts to upgrade
     * @return this {@code EnvironmentConfig} instance
     * @see Transaction
     * @see #setEnvTxnReplayTimeout(long)
     */
    public EnvironmentConfig setEnvTxnReplayMaxCount(final int count) {
        if (count < 0) {
            throw new InvalidSettingException("Negative transaction replay count");
        }
        return setSetting(ENV_TXN_REPLAY_MAX_COUNT, count);
    }

    /**
     * If is set to {@code true} then any upgraded {@linkplain Transaction} will downgrade itself after
     * {@linkplain Transaction#flush()}. Default value is {@code true}.
     * <p>Mutable at runtime: yes
     *
     * @return {@code true} if any upgraded {@linkplain Transaction} will downgrade itself after flush
     */
    public boolean getEnvTxnDowngradeAfterFlush() {
        return (Boolean) getSetting(ENV_TXN_DOWNGRADE_AFTER_FLUSH);
    }

    /**
     * If is set to {@code true} then any upgraded {@linkplain Transaction} will downgrade itself after
     * {@linkplain Transaction#flush()}. Default value is {@code true}.
     * <p>Mutable at runtime: yes
     *
     * @param downgrade {@code true} if any upgraded {@linkplain Transaction} will downgrade itself after flush
     * @return this {@code EnvironmentConfig} instance
     */
    public EnvironmentConfig setEnvTxnDowngradeAfterFlush(final boolean downgrade) {
        return setSetting(ENV_TXN_DOWNGRADE_AFTER_FLUSH, downgrade);
    }

    /**
     * If is set to {@code true} then any write operation can be performed only in the thread which
     * the transaction was created in. Default value is {@code false}.
     * <p>Mutable at runtime: yes
     *
     * @return {@code true} if any write operation can be performed only in the thread which
     * the transaction was created in
     * @see Transaction
     */
    public boolean getEnvTxnSingleThreadWrites() {
        return (Boolean) getSetting(ENV_TXN_SINGLE_THREAD_WRITES);
    }

    /**
     * If is set to {@code true} then any write operation can be performed only in the thread which
     * the transaction was created in. Default value is {@code false}.
     * <p>Mutable at runtime: yes
     *
     * @param singleThreadWrites {@code true} then any write operation can be performed only in the thread which
     *                           the transaction was created in
     * @return this {@code EnvironmentConfig} instance
     */
    public EnvironmentConfig setEnvTxnSingleThreadWrites(final boolean singleThreadWrites) {
        return setSetting(ENV_TXN_SINGLE_THREAD_WRITES, singleThreadWrites);
    }

    /**
     * If is set to {@code true} then each transaction, read/write or read-only, saves stack trace
     * when it is finished (aborted or committed). The stack trace is then reported with
     * {@code TransactionFinishedException}. Default value is {@code false}.
     * <p>Mutable at runtime: yes
     *
     * @return {@code true} if each transaction saves stack trace when it is finished
     * @see Transaction
     * @since 1.4.0
     */
    public boolean isEnvTxnTraceFinish() {
        return (Boolean) getSetting(ENV_TXN_TRACE_FINISH);
    }

    /**
     * If is set to {@code true} then each transaction, read/write or read-only, saves stack trace
     * when it is finished (aborted or committed). The stack trace is then reported with
     * {@code TransactionFinishedException}. Default value is {@code false}.
     * <p>Mutable at runtime: yes
     *
     * @param traceFinish {@code true} if each transaction should save stack trace when it is finished
     * @return this {@code EnvironmentConfig} instance
     * @see Transaction
     * @since 1.4.0
     */
    public EnvironmentConfig setEnvTxnTraceFinish(final boolean traceFinish) {
        return setSetting(ENV_TXN_TRACE_FINISH, traceFinish);
    }

    /**
     * Returns the number of {@linkplain Transaction transactions} that can be started in parallel. By default it is
     * unlimited.
     * <p>Mutable at runtime: no
     *
     * @return number of {@linkplain Transaction transactions} that can be started in parallel
     */
    public int getEnvMaxParallelTxns() {
        return (Integer) getSetting(ENV_MAX_PARALLEL_TXNS);
    }

    /**
     * Sets the number of {@linkplain Transaction transactions} that can be started in parallel. By default it is
     * unlimited.
     * <p>Mutable at runtime: no
     *
     * @param maxParallelTxns number of {@linkplain Transaction transactions} that can be started in parallel
     * @return this {@code EnvironmentConfig} instance
     */
    public EnvironmentConfig setEnvMaxParallelTxns(final int maxParallelTxns) {
        return setSetting(ENV_MAX_PARALLEL_TXNS, maxParallelTxns);
    }

    /**
     * Returns the number of read-only {@linkplain Transaction transactions} that can be started in parallel. By
     * default it is unlimited.
     * <p>Mutable at runtime: no
     * <p>
     * As of 1.4.0, is deprecated.
     *
     * @return number of read-only {@linkplain Transaction transactions} that can be started in parallel
     */
    @SuppressWarnings("MethodMayBeStatic")
    @Deprecated
    public int getEnvMaxParallelReadonlyTxns() {
        return Integer.MAX_VALUE;
    }

    /**
     * Sets the number of read-only {@linkplain Transaction transactions} that can be started in parallel. By
     * default it is unlimited.
     * <p>Mutable at runtime: no
     * <p>
     * As of 1.4.0, is deprecated.
     *
     * @param maxParallelReadonlyTxns number of read-only {@linkplain Transaction transactions} that can be started in parallel
     * @return this {@code EnvironmentConfig} instance
     */
    public EnvironmentConfig setEnvMaxParallelReadonlyTxns(final int maxParallelReadonlyTxns) {
        return this;
    }

    /**
     * Returns {@linkplain Transaction} timeout in milliseconds. If transaction doesn't finish in this timeout then
     * it is reported in logs as stuck along with stack trace which it was created with. Default value is {@code 0}
     * which means that no timeout for a {@linkplain Transaction} is defined. In that case, no monitor of stuck
     * transactions is started. Otherwise it is started for each {@linkplain Environment}, though consuming only a
     * single {@linkplain Thread} amongst all environments created within a single class loader.
     * <p>Mutable at runtime: no
     *
     * @return timeout of a {@linkplain Transaction} in milliseconds
     * @see #getEnvMonitorTxnsCheckFreq()
     */
    public int getEnvMonitorTxnsTimeout() {
        return (Integer) getSetting(ENV_MONITOR_TXNS_TIMEOUT);
    }

    /**
     * Sets {@linkplain Transaction} timeout in milliseconds. If transaction doesn't finish in this timeout then
     * it is reported in logs as stuck along with stack trace which it was created with. Default value is {@code 0}
     * which means that no timeout for a {@linkplain Transaction} is defined. In that case, no monitor of stuck
     * transactions is started. Otherwise it is started for each {@linkplain Environment}, though consuming only a
     * single {@linkplain Thread} amongst all environments created within a single class loader.
     * <p>Mutable at runtime: no
     *
     * @param timeout timeout of a {@linkplain Transaction} in milliseconds
     * @return this {@code EnvironmentConfig} instance
     * @see #setEnvMonitorTxnsCheckFreq(int)
     */
    public EnvironmentConfig setEnvMonitorTxnsTimeout(final int timeout) {
        if (timeout != 0 && timeout < 1000) {
            throw new InvalidSettingException("Transaction timeout should be greater than a second");
        }
        setSetting(ENV_MONITOR_TXNS_TIMEOUT, timeout);
        if (timeout > 0 && timeout < getEnvMonitorTxnsCheckFreq()) {
            setEnvMonitorTxnsCheckFreq(timeout);
        }
        return this;
    }

    /**
     * Defines {@linkplain Transaction} expiration timeout in milliseconds. If transaction doesn't finish in this timeout then
     * it is forced to be finished. Default value is {@code 8} hours. {@code 0} value means that no expiration for a
     * {@linkplain Transaction} is defined. Otherwise it is started for each {@linkplain Environment}, though consuming only a
     * single {@linkplain Thread} amongst all environments created within a single class loader.
     * <p>Mutable at runtime: no
     *
     * @return expiration timeout of a {@linkplain Transaction} in milliseconds
     * @see #getEnvMonitorTxnsCheckFreq()
     */
    public int getEnvMonitorTxnsExpirationTimeout() {
        return (Integer) getSetting(ENV_MONITOR_TXNS_EXPIRATION_TIMEOUT);
    }

    /**
     * Defines {@linkplain Transaction} expiration timeout in milliseconds. If transaction doesn't finish in this timeout then
     * it is forced to be finished. Default value is {@code 8} hours. {@code 0} value means that no expiration for a
     * {@linkplain Transaction} is defined. Otherwise it is started for each {@linkplain Environment}, though consuming only a
     * single {@linkplain Thread} amongst all environments created within a single class loader.
     * <p>Mutable at runtime: no
     *
     * @param timeout timeout of a {@linkplain Transaction} in milliseconds
     * @return this {@code EnvironmentConfig} instance
     * @see #setEnvMonitorTxnsCheckFreq(int)
     */
    public EnvironmentConfig setEnvMonitorTxnsExpirationTimeout(final int timeout) {
        if (timeout != 0 && timeout < 1000) {
            throw new InvalidSettingException("Transaction timeout should be greater than a second");
        }
        setSetting(ENV_MONITOR_TXNS_EXPIRATION_TIMEOUT, timeout);
        if (timeout > 0 && timeout < getEnvMonitorTxnsCheckFreq()) {
            setEnvMonitorTxnsCheckFreq(timeout);
        }
        return this;
    }

    /**
     * If {@linkplain #ENV_MONITOR_TXNS_TIMEOUT} is non-zero then stuck transactions monitor starts and checks
     * {@linkplain Environment}'s transactions with this frequency (period) specified in milliseconds.
     * Default value is {@code 60000}, one minute.
     * <p>Mutable at runtime: no
     *
     * @return frequency (period) in milliseconds of checking stuck transactions
     * @see #getEnvMonitorTxnsTimeout()
     */
    public int getEnvMonitorTxnsCheckFreq() {
        return (Integer) getSetting(ENV_MONITOR_TXNS_CHECK_FREQ);
    }

    /**
     * If {@linkplain #ENV_MONITOR_TXNS_TIMEOUT} is non-zero then stuck transactions monitor starts and checks
     * {@linkplain Environment}'s transactions with this frequency (period) specified in milliseconds.
     * Default value is {@code 60000}, one minute.
     * <p>Mutable at runtime: no
     *
     * @param freq frequency (period) in milliseconds of checking stuck transactions
     * @return this {@code EnvironmentConfig} instance
     * @see #setEnvMonitorTxnsTimeout(int)
     * @see #setEnvMonitorTxnsExpirationTimeout(int)
     */
    public EnvironmentConfig setEnvMonitorTxnsCheckFreq(final int freq) {
        return setSetting(ENV_MONITOR_TXNS_CHECK_FREQ, freq);
    }

    /**
     * Returns {@code true} if the {@linkplain Environment} gathers statistics. If
     * {@linkplain #MANAGEMENT_ENABLED} is also {@code true} then the statistics is exposed by the JMX managed bean.
     * Default value is {@code true}.
     * <p>Mutable at runtime: no
     *
     * @return {@code true} if the {@linkplain Environment} gathers statistics
     * @see Environment#getStatistics()
     */
    public boolean getEnvGatherStatistics() {
        return (Boolean) getSetting(ENV_GATHER_STATISTICS);
    }

    /**
     * Set {@code true} if the {@linkplain Environment} should gather statistics. If
     * {@linkplain #MANAGEMENT_ENABLED} is also {@code true} then the statistics is exposed by the JMX managed bean.
     * Default value is {@code true}.
     * <p>Mutable at runtime: no
     *
     * @param gatherStatistics {@code true} if the {@linkplain Environment} should gather statistics
     * @return this {@code EnvironmentConfig} instance
     * @see Environment#getStatistics()
     */
    public EnvironmentConfig setEnvGatherStatistics(final boolean gatherStatistics) {
        return setSetting(ENV_GATHER_STATISTICS, gatherStatistics);
    }

    /**
     * Returns {@code true} if the {@linkplain Environment} will compact itself on opening.
     * Default value is {@code false}.
     * <p>Mutable at runtime: no
     *
     * @return {@code true} if the {@linkplain Environment} will compact itself on opening
     */
    public boolean getEnvCompactOnOpen() {
        return (Boolean) getSetting(ENV_COMPACT_ON_OPEN);
    }

    /**
     * Set {@code true} if the {@linkplain Environment} should compact itself on opening
     * Default value is {@code false}.
     * <p>Mutable at runtime: no
     *
     * @param compactOnOpen {@code true} if the {@linkplain Environment} should  compact itself on opening
     * @return this {@code EnvironmentConfig} instance
     */
    public EnvironmentConfig setEnvCompactOnOpen(final boolean compactOnOpen) {
        return setSetting(ENV_COMPACT_ON_OPEN, compactOnOpen);
    }

    /**
     * Internal property. Not for public use.
     */
    public boolean getEnvCompactInSingleBatchOnOpen() {
        return (Boolean) getSetting(ENV_COMPACT_IN_SINGLE_BATCH_ON_OPEN);
    }

    /**
     * Internal property. Not for public use.
     */
    public EnvironmentConfig setEnvCompactInSingleBatchOnOpen(final boolean compactInSingleBatchOnOpen) {
        return setSetting(ENV_COMPACT_IN_SINGLE_BATCH_ON_OPEN, compactInSingleBatchOnOpen);
    }


    /**
     * Returns the maximum size of page of B+Tree. Default value is {@code 128}.
     * <p>Mutable at runtime: yes
     *
     * @return maximum size of page of B+Tree
     */
    public int getTreeMaxPageSize() {
        return (Integer) getSetting(TREE_MAX_PAGE_SIZE);
    }

    /**
     * Sets the maximum size of page of B+Tree. Default value is {@code 128}. Only sizes in the range [16..1024]
     * are accepted.
     * <p>Mutable at runtime: yes
     *
     * @param pageSize maximum size of page of B+Tree
     * @return this {@code EnvironmentConfig} instance
     * @throws InvalidSettingException page size is not in the range [16..1024]
     */
    public EnvironmentConfig setTreeMaxPageSize(final int pageSize) throws InvalidSettingException {
        if (pageSize < 16 || pageSize > 1024) {
            throw new InvalidSettingException("Invalid tree page size: " + pageSize);
        }
        return setSetting(TREE_MAX_PAGE_SIZE, pageSize);
    }

    /**
     * Returns the maximum size of page of duplicates sub-B+Tree. Default value is {@code 8}.
     * <p>Mutable at runtime: yes
     *
     * @return maximum size of page of duplicates sub-B+Tree
     */
    public int getTreeDupMaxPageSize() {
        return (Integer) getSetting(TREE_DUP_MAX_PAGE_SIZE);
    }

    /**
     * Sets the maximum size of page of duplicates sub-B+Tree. Default value is {@code 8}. Only sizes in the range [8..128]
     * are accepted.
     * <p>Mutable at runtime: yes
     *
     * @param pageSize maximum size of page of duplicates sub-B+Tree
     * @return this {@code EnvironmentConfig} instance
     * @throws InvalidSettingException page size is not in the range [8..128]
     */
    public EnvironmentConfig setTreeDupMaxPageSize(final int pageSize) throws InvalidSettingException {
        if (pageSize < 8 || pageSize > 128) {
            throw new InvalidSettingException("Invalid dup tree page size: " + pageSize);
        }
        return setSetting(TREE_DUP_MAX_PAGE_SIZE, pageSize);
    }

    /**
     * As of 1.0.5, is deprecated and has no effect.
     * <p>Mutable at runtime: no
     *
     * @return {@code 0}
     */
    @SuppressWarnings("MethodMayBeStatic")
    @Deprecated
    public int getTreeNodesCacheSize() {
        return 0;
    }

    /**
     * As of 1.0.5, is deprecated and has no effect.
     * <p>Mutable at runtime: no
     *
     * @return this {@code EnvironmentConfig} instance
     */
    @Deprecated
    public EnvironmentConfig setTreeNodesCacheSize(final int cacheSize) {
        return this;
    }

    /**
     * Returns {@code true} if the database garbage collector is enabled. Default value is {@code true}.
     * Switching GC off makes sense only for debugging and troubleshooting purposes.
     * <p>Mutable at runtime: yes
     *
     * @return {@code true} if the database garbage collector is enabled
     */
    public boolean isGcEnabled() {
        return (Boolean) getSetting(GC_ENABLED);
    }

    /**
     * Set {@code true} to enable the database garbage collector. Default value is {@code true}.
     * Switching GC off makes sense only for debugging and troubleshooting purposes.
     * <p>Mutable at runtime: yes
     *
     * @param enabled {@code true} to enable the database garbage collector
     * @return this {@code EnvironmentConfig} instance
     */
    public EnvironmentConfig setGcEnabled(boolean enabled) {
        return setSetting(GC_ENABLED, enabled);
    }

    /**
     * Returns the number of milliseconds which the database garbage collector is postponed for after the
     * {@linkplain Environment} is created. Default value is {@code 10000}.
     * <p>Mutable at runtime: no
     *
     * @return number of milliseconds which the database garbage collector is postponed for after the
     * {@linkplain Environment} is created
     */
    public int getGcStartIn() {
        return (Integer) getSetting(GC_START_IN);
    }

    /**
     * Sets the number of milliseconds which the database garbage collector is postponed for after the
     * {@linkplain Environment} is created. Default value is {@code 10000}.
     * <p>Mutable at runtime: no
     *
     * @param startInMillis number of milliseconds which the database garbage collector should be postponed for after the
     *                      {@linkplain Environment} is created
     * @return this {@code EnvironmentConfig} instance
     * @throws InvalidSettingException {@code startInMillis} is negative
     */
    @SuppressWarnings("UnusedReturnValue")
    public EnvironmentConfig setGcStartIn(final int startInMillis) throws InvalidSettingException {
        if (startInMillis < 0) {
            throw new InvalidSettingException("GC can't be postponed for that number of milliseconds: " + startInMillis);
        }
        return setSetting(GC_START_IN, startInMillis);
    }

    /**
     * Returns percent of minimum database utilization. Default value is {@code 50}. That means that 50 percent
     * of free space in raw data in {@code Log} files (.xd files) is allowed. If database utilization is less than
     * defined (free space percent is more than {@code 50}), the database garbage collector is triggered.
     * <p>Mutable at runtime: yes
     *
     * @return percent of minimum database utilization
     */
    public int getGcMinUtilization() {
        return (Integer) getSetting(GC_MIN_UTILIZATION);
    }

    /**
     * Sets percent of minimum database utilization. Default value is {@code 50}. That means that 50 percent
     * of free space in raw data in {@code Log} files (.xd files) is allowed. If database utilization is less than
     * defined (free space percent is more than {@code 50}), the database garbage collector is triggered.
     * <p>Mutable at runtime: yes
     *
     * @param percent percent of minimum database utilization
     * @return this {@code EnvironmentConfig} instance
     * @throws InvalidSettingException {@code percent} is not in the range [1..90]
     */
    @SuppressWarnings("UnusedReturnValue")
    public EnvironmentConfig setGcMinUtilization(int percent) throws InvalidSettingException {
        if (percent < 1 || percent > 90) {
            throw new InvalidSettingException("Invalid minimum log files utilization: " + percent);
        }
        return setSetting(GC_MIN_UTILIZATION, percent);
    }

    /**
     * If returns {@code true} the database garbage collector renames files rather than deletes them. Default
     * value is {@code false}. It makes sense to change this setting only for debugging and troubleshooting purposes.
     * <p>Mutable at runtime: yes
     *
     * @return {@code true} if the database garbage collector should rename files rather than deletes them
     */
    public boolean getGcRenameFiles() {
        return (Boolean) getSetting(GC_RENAME_FILES);
    }

    /**
     * Set {@code true} if the database garbage collector should rename files rather than deletes them. Default
     * value is {@code false}. It makes sense to change this setting only for debugging and troubleshooting purposes.
     * <p>Mutable at runtime: yes
     *
     * @param rename {@code true} if the database garbage collector should rename files rather than deletes them
     * @return this {@code EnvironmentConfig} instance
     */
    public EnvironmentConfig setGcRenameFiles(boolean rename) {
        return setSetting(GC_RENAME_FILES, rename);
    }

    /**
     * As of 1.0.2, is deprecated and has no effect.
     * <p>Mutable at runtime: no
     *
     * @return {@code false}
     */
    @SuppressWarnings("MethodMayBeStatic")
    @Deprecated
    public boolean getGcUseExpirationChecker() {
        return false;
    }

    /**
     * As of 1.0.2, is deprecated and has no effect.
     * <p>Mutable at runtime: no
     *
     * @return this {@code EnvironmentConfig} instance
     */
    @Deprecated
    public EnvironmentConfig setGcUseExpirationChecker(boolean useExpirationChecker) {
        return this;
    }

    /**
     * Returns the minimum age of a {@code Log} file (.xd file) to consider it for cleaning by the database garbage
     * collector. The age of the last (the newest, the rightmost) {@code Log} file is {@code 0}, the age of previous
     * file is {@code 1}, etc. Default value is {@code 2}.
     * <p>Mutable at runtime: yes
     *
     * @return minimum age of .xd file to consider it for cleaning by the database garbage collector
     */
    public int getGcFileMinAge() {
        return (Integer) getSetting(GC_MIN_FILE_AGE);
    }

    /**
     * Returns the minimum age of a {@code Log} file (.xd file) to consider it for cleaning by the database garbage
     * collector. The age of the last (the newest, the rightmost) {@code Log} file is {@code 0}, the age of previous
     * file is {@code 1}, etc. Default value is {@code 2}. The age cannot be less than {@code 1}.
     * <p>Mutable at runtime: yes
     *
     * @param minAge minimum age of .xd file to consider it for cleaning by the database garbage collector
     * @return this {@code EnvironmentConfig} instance
     * @throws InvalidSettingException minAge is less than {@code 1}.
     */
    public EnvironmentConfig setGcFileMinAge(int minAge) throws InvalidSettingException {
        if (minAge < 1) {
            throw new InvalidSettingException("Invalid file minimum age: " + minAge);
        }
        return setSetting(GC_MIN_FILE_AGE, minAge);
    }

    /**
     * Returns the number of new {@code Log} files (.xd files) that must be created to trigger if necessary (if database
     * utilization is not sufficient) the next background cleaning cycle (single run of the database garbage collector)
     * after the previous cycle finished. Default value is {@code 3}, i.e. GC can start after each 3 newly created
     * {@code Log} files.
     * <p>Mutable at runtime: yes
     *
     * @return number of new .xd files that must be created to trigger the next background cleaning cycle
     */
    @Deprecated
    public int getGcFilesInterval() {
        return (Integer) getSetting(GC_FILES_INTERVAL);
    }

    /**
     * Sets the number of new {@code Log} files (.xd files) that must be created to trigger if necessary (if database
     * utilization is not sufficient) the next background cleaning cycle (single run of the database garbage collector)
     * after the previous cycle finished. Default value is {@code 3}, i.e. GC can start after each 3 newly created
     * {@code Log} files. Cannot be less than {@code 1}.
     * <p>Mutable at runtime: yes
     *
     * @param files number of new .xd files that must be created to trigger the next background cleaning cycle
     * @return this {@code EnvironmentConfig} instance
     * @throws InvalidSettingException {@code files} is less than {@code 1}
     */
    @Deprecated
    public EnvironmentConfig setGcFilesInterval(final int files) throws InvalidSettingException {
        if (files < 1) {
            throw new InvalidSettingException("Invalid number of files: " + files);
        }
        return setSetting(GC_FILES_INTERVAL, files);
    }

    /**
     * Returns the number of milliseconds after which background cleaning cycle (single run of the database garbage
     * collector) can be repeated if the previous one didn't reach required utilization. Default value is
     * {@code 5000}.
     * <p>Mutable at runtime: yes
     *
     * @return number of milliseconds after which background cleaning cycle can be repeated if the previous one
     * didn't reach required utilization
     */
    public int getGcRunPeriod() {
        return (Integer) getSetting(GC_RUN_PERIOD);
    }

    /**
     * Sets the number of milliseconds after which background cleaning cycle (single run of the database garbage
     * collector) can be repeated if the previous one didn't reach required utilization. Default value is
     * {@code 5000}.
     * <p>Mutable at runtime: yes
     *
     * @param runPeriod number of milliseconds after which background cleaning cycle can be repeated if the previous one
     *                  didn't reach required utilization
     * @return this {@code EnvironmentConfig} instance
     * @throws InvalidSettingException {@code runPeriod} is less than {@code 0}
     */
    public EnvironmentConfig setGcRunPeriod(final int runPeriod) throws InvalidSettingException {
        if (runPeriod < 0) {
            throw new InvalidSettingException("Invalid GC run period: " + runPeriod);
        }
        return setSetting(GC_RUN_PERIOD, runPeriod);
    }

    /**
     * Returns {@code true} if database utilization will be computed from scratch before the first cleaning
     * cycle (single run of the database garbage collector) is triggered, i.e. shortly after the database is open.
     * In addition, can be used to compute utilization information at runtime by just modifying the setting value.
     * Default value is {@code false}.
     * <p>Mutable at runtime: yes
     *
     * @return {@code true} if database utilization will be computed from scratch
     */
    public boolean getGcUtilizationFromScratch() {
        return (Boolean) getSetting(GC_UTILIZATION_FROM_SCRATCH);
    }

    /**
     * Set {@code true} if database utilization should be computed from scratch before the first cleaning
     * cycle (single run of the database garbage collector) is triggered, i.e. shortly after the database is open.
     * In addition, can be used to compute utilization information at runtime by just modifying the setting value.
     * Default value is {@code false}.
     * <p>Mutable at runtime: yes
     *
     * @param fromScratch {@code true} if database utilization should be computed from scratch
     * @return this {@code EnvironmentConfig} instance
     */
    public EnvironmentConfig setGcUtilizationFromScratch(final boolean fromScratch) {
        return setSetting(GC_UTILIZATION_FROM_SCRATCH, fromScratch);
    }

    /**
     * Returns full path to the file with stored utilization. Is used on creation of an
     * {@linkplain Environment} to update {@code .xd} files' utilization before the first cleaning
     * cycle (single run of the database garbage collector) is triggered. In addition, can be used to reload utilization
     * information at runtime by just modifying the setting value. Format of the stored utilization is expected
     * to be the same as created by the {@code "-d"} option of the {@code Reflect} tool.
     * Default value is empty string.
     * <p>Mutable at runtime: yes
     *
     * @return if not empty, full path to the file with stored utilization.
     */
    public String getGcUtilizationFromFile() {
        return (String) getSetting(GC_UTILIZATION_FROM_FILE);
    }

    /**
     * Sets full path to the file with stored utilization. Is used on creation of an
     * {@linkplain Environment} to update {@code .xd} files' utilization before the first cleaning
     * cycle (single run of the database garbage collector) is triggered. In addition, can be used to reload utilization
     * information at runtime by just modifying the setting value. Format of the stored utilization is expected
     * to be the same as created by the {@code "-d"} option of the {@code Reflect} tool.
     * Default value is empty string.
     * <p>Mutable at runtime: yes
     *
     * @param file full path to the file with stored utilization
     * @return this {@code EnvironmentConfig} instance
     */
    public EnvironmentConfig setGcUtilizationFromFile(final String file) {
        return setSetting(GC_UTILIZATION_FROM_FILE, file);
    }

    /**
     * Returns {@code true} if the database garbage collector tries to acquire exclusive {@linkplain Transaction}
     * for its purposes. In that case, GC transaction never re-plays. In order to not block background cleaner thread
     * forever, acquisition of exclusive GC transaction is performed with a timeout controlled by the
     * {@linkplain #GC_TRANSACTION_ACQUIRE_TIMEOUT} setting. Default value is {@code true}.
     * <p>Mutable at runtime: yes
     *
     * @return {@code true} if the database garbage collector tries to acquire exclusive {@linkplain Transaction}
     * @see #getGcTransactionAcquireTimeout()
     * @see #getGcTransactionTimeout()
     */
    public boolean getGcUseExclusiveTransaction() {
        return (Boolean) getSetting(GC_USE_EXCLUSIVE_TRANSACTION);
    }

    /**
     * Sets {@code true} if the database garbage collector should try to acquire exclusive {@linkplain Transaction}
     * for its purposes. In that case, GC transaction never re-plays. In order to not block background cleaner thread
     * forever, acquisition of exclusive GC transaction is performed with a timeout controlled by the
     * {@linkplain #GC_TRANSACTION_ACQUIRE_TIMEOUT} setting. Default value is {@code true}.
     * <p>Mutable at runtime: yes
     *
     * @param useExclusiveTransaction {@code true} if the database garbage collector should try to acquire exclusive {@linkplain Transaction}
     * @return this {@code EnvironmentConfig} instance
     * @see #setGcTransactionAcquireTimeout(int)
     * @see #setGcTransactionTimeout(int)
     */
    public EnvironmentConfig setGcUseExclusiveTransaction(final boolean useExclusiveTransaction) {
        return setSetting(GC_USE_EXCLUSIVE_TRANSACTION, useExclusiveTransaction);
    }

    /**
     * Returns timeout in milliseconds which is used by the database garbage collector to acquire exclusive
     * {@linkplain Transaction} for its purposes if {@linkplain #GC_USE_EXCLUSIVE_TRANSACTION} is {@code true}.
     * Default value is {@code 1000}.
     * <p>Mutable at runtime: yes
     *
     * @return timeout in milliseconds which is used by the database garbage collector to acquire exclusive {@linkplain Transaction}
     * @see #getGcUseExclusiveTransaction()
     * @see #getGcTransactionTimeout()
     */
    public int getGcTransactionAcquireTimeout() {
        return (Integer) getSetting(GC_TRANSACTION_ACQUIRE_TIMEOUT);
    }

    /**
     * Sets timeout in milliseconds which is used by the database garbage collector to acquire exclusive
     * {@linkplain Transaction} for its purposes if {@linkplain #GC_USE_EXCLUSIVE_TRANSACTION} is {@code true}.
     * Default value is {@code 1000}.
     * <p>Mutable at runtime: yes
     *
     * @param txnAcquireTimeout timeout in milliseconds which is used by the database garbage collector to acquire exclusive {@linkplain Transaction}
     * @return this {@code EnvironmentConfig} instance
     * @see #setGcUseExclusiveTransaction(boolean)
     * @see #setGcTransactionTimeout(int)
     */
    public EnvironmentConfig setGcTransactionAcquireTimeout(final int txnAcquireTimeout) {
        return setSetting(GC_TRANSACTION_ACQUIRE_TIMEOUT, txnAcquireTimeout);
    }

    /**
     * Returns timeout in milliseconds which is used by the database garbage collector to reclaim non-expired data
     * in several files inside single GC {@linkplain Transaction} acquired exclusively.
     * {@linkplain #GC_USE_EXCLUSIVE_TRANSACTION} should be {@code true}.
     * Default value is {@code 500}.
     * <p>Mutable at runtime: yes
     *
     * @return timeout in milliseconds which is used by the database garbage collector to reclaim non-expired data
     * in several files inside single {@linkplain Transaction} acquired exclusively
     * @see #getGcUseExclusiveTransaction()
     * @see #getGcTransactionAcquireTimeout()
     */
    public int getGcTransactionTimeout() {
        return (Integer) getSetting(GC_TRANSACTION_TIMEOUT);
    }

    /**
     * Sets timeout in milliseconds which is used by the database garbage collector to reclaim non-expired data
     * in several files inside single GC {@linkplain Transaction} acquired exclusively.
     * {@linkplain #GC_USE_EXCLUSIVE_TRANSACTION} should be {@code true}.
     * Default value is {@code 500}.
     * <p>Mutable at runtime: yes
     *
     * @param txnTimeout timeout in milliseconds which is used by the database garbage collector to reclaim non-expired data
     *                   in several files inside single {@linkplain Transaction} acquired exclusively
     * @return this {@code EnvironmentConfig} instance
     * @see #setGcUseExclusiveTransaction(boolean)
     * @see #setGcTransactionAcquireTimeout(int)
     */
    public EnvironmentConfig setGcTransactionTimeout(final int txnTimeout) {
        return setSetting(GC_TRANSACTION_TIMEOUT, txnTimeout);
    }

    /**
     * Returns the number of milliseconds which deletion of any successfully cleaned {@code Log} file (.xd file)
     * is postponed for. Default value is {@code 5000}.
     * <p>Mutable at runtime: yes
     *
     * @return number of milliseconds which deletion of any successfully cleaned .xd file is postponed for
     */
    public int getGcFilesDeletionDelay() {
        return (Integer) getSetting(GC_FILES_DELETION_DELAY);
    }

    /**
     * Sets the number of milliseconds which deletion of any successfully cleaned {@code Log} file (.xd file)
     * is postponed for. Default value is {@code 5000}.
     * <p>Mutable at runtime: yes
     *
     * @param delay number of milliseconds which deletion of any successfully cleaned .xd file is postponed for
     * @return this {@code EnvironmentConfig} instance
     * @throws InvalidSettingException {@code delay} is less than {@code 0}.
     */
    public EnvironmentConfig setGcFilesDeletionDelay(final int delay) throws InvalidSettingException {
        if (delay < 0) {
            throw new InvalidSettingException("Invalid GC files deletion delay: " + delay);
        }
        return setSetting(GC_FILES_DELETION_DELAY, delay);
    }

    /**
     * GC is forced every this number of seconds. Default value is {@code 0} which means that GC is not forced periodically.
     * <p>Mutable at runtime: yes
     */
    public int getGcRunEvery() {
        return (Integer) getSetting(GC_RUN_EVERY);
    }

    /**
     * Sets GC to be forced every this number of seconds. If the value is zero GC is not forced periodically.
     * Default value is {@code 0}.
     * <p>Mutable at runtime: yes
     */
    public EnvironmentConfig setGcRunEvery(final int seconds) {
        if (seconds < 0) {
            throw new InvalidSettingException("Number of seconds must be non-negative: " + seconds);
        }
        return setSetting(GC_RUN_EVERY, seconds);
    }

    /**
     * Return {@code true} if the {@linkplain Environment} exposes two JMX managed beans. One for
     * {@linkplain Environment#getStatistics() environment statistics} and second for controlling the
     * {@code EnvironmentConfig} settings. Default value is {@code true} for non-Android OS, under Android it is
     * always {@code false}.
     * <p>Mutable at runtime: no
     *
     * @return {@code true} if the {@linkplain Environment} exposes JMX managed beans
     */
    public boolean isManagementEnabled() {
        return (Boolean) getSetting(MANAGEMENT_ENABLED);
    }

    /**
     * Set {@code true} if the {@linkplain Environment} should expose two JMX managed beans. One for
     * {@linkplain Environment#getStatistics() environment statistics} and second for controlling the
     * {@code EnvironmentConfig} settings. Default value is {@code true} for non-Android OS, under Android it is
     * always {@code false}.
     * <p>Mutable at runtime: no
     *
     * @param managementEnabled {@code true} if the {@linkplain Environment} should expose JMX managed beans
     * @return this {@code EnvironmentConfig} instance
     */
    public EnvironmentConfig setManagementEnabled(final boolean managementEnabled) {
        return setSetting(MANAGEMENT_ENABLED, managementEnabled && !JVMConstants.getIS_ANDROID());
    }

    /**
     * If is set to {@code true} then exposed JMX managed beans cannot have operations.
     * Default value is {@code true}.
     * <p>Mutable at runtime: no
     *
     * @return {@code true} if exposed JMX managed beans cannot have operations.
     * @see #isManagementEnabled()
     */
    public boolean getManagementOperationsRestricted() {
        return (Boolean) getSetting(MANAGEMENT_OPERATIONS_RESTRICTED);
    }

    /**
     * If {@linkplain #isManagementEnabled()} then set {@code false} in order to expose operations with JMX managed
     * beans in addition to attributes.
     *
     * @param operationsRestricted {@code false} if JMX managed beans should expose operations in addition to attributes
     * @return this {@code EnvironmentConfig} instance
     */
    public EnvironmentConfig setManagementOperationsRestricted(final boolean operationsRestricted) {
        return setSetting(MANAGEMENT_OPERATIONS_RESTRICTED, operationsRestricted);
    }

    public EnvironmentConfig setMetaServer(final MetaServer metaServer) {
        return setSetting(META_SERVER, metaServer);
    }

    public MetaServer getMetaServer() {
        return (MetaServer) getSetting(META_SERVER);
    }
=======
  public static final EnvironmentConfig DEFAULT = new EnvironmentConfig(
      ConfigurationStrategy.IGNORE) {
    @Override
    public EnvironmentConfig setMutable(boolean isMutable) {
      if (!this.isMutable() && isMutable) {
        throw new ExodusException("Can't make EnvironmentConfig.DEFAULT mutable");
      }
      return super.setMutable(isMutable);
    }
  }.setMutable(false);

  /**
   * Defines absolute value of memory in bytes that can be used by the LogCache. By default, is not
   * set.
   * <p>Mutable at runtime: no
   *
   * @see #MEMORY_USAGE_PERCENTAGE
   */
  public static final String MEMORY_USAGE = "exodus.memoryUsage";

  /**
   * Defines percent of max memory (specified by the "-Xmx" java parameter) that can be used by the
   * LogCache. Is applicable only if {@linkplain #MEMORY_USAGE} is not set. Default value is
   * {@code 50}.
   * <p>Mutable at runtime: no
   *
   * @see #MEMORY_USAGE
   */
  public static final String MEMORY_USAGE_PERCENTAGE = "exodus.memoryUsagePercentage";

  public static final String USE_VERSION1_FORMAT = "exodus.useVersion1Format";

  /**
   * Xodus performs check of consistency of pages loaded from disk. This option allows to
   * enable/disable this check.
   * <p>
   * Disabling this check should improve general performance of database but decreases durability
   * guaranties.
   * <p>
   * Default value is {@code true}.
   *
   * <p>Mutable at runtime: no</p>
   */
  public static final String CHECK_PAGES_AT_RUNTIME = "exodus.checkPagesAtRuntime";

  /**
   * Defines id of {@linkplain StreamCipherProvider} which will be used to encrypt the database.
   * Default value is {@code null}, which means that the database won't be encrypted. The setting
   * cannot be changed for existing databases. Default value is {@code null}.
   * <p>Mutable at runtime: no
   *
   * @see #CIPHER_KEY
   * @see #CIPHER_BASIC_IV
   * @see StreamCipher
   * @see StreamCipherProvider
   */
  public static final String CIPHER_ID = "exodus.cipherId";

  /**
   * Defines the key which will be used to encrypt the database. The key is expected to be a hex
   * string representing a byte array which is passed to
   * {@linkplain StreamCipher#init(byte[], long)}. Is applicable only if {@linkplain #CIPHER_ID} is
   * not {@code null}. The setting cannot be changed for existing databases. Default value is
   * {@code null}.
   * <p>Mutable at runtime: no
   *
   * @see #CIPHER_ID
   * @see #CIPHER_BASIC_IV
   * @see StreamCipher
   * @see StreamCipher#init(byte[], long)
   * @see StreamCipherProvider
   */
  public static final String CIPHER_KEY = "exodus.cipherKey";

  /**
   * Defines basic IV (initialization vector) which will be used to encrypt the database. Basic IV
   * is expected to be random (pseudo-random) and unique long value. Basic IV is used to calculate
   * relative IVs which are passed to {@linkplain StreamCipher#init(byte[], long)}. Is applicable
   * only if {@linkplain #CIPHER_ID} is not {@code null}. The setting cannot be changed for existing
   * databases. Default value is {@code 0L}.
   * <p>Mutable at runtime: no
   *
   * @see #CIPHER_ID
   * @see #CIPHER_KEY
   * @see StreamCipher
   * @see StreamCipher#init(byte[], long)
   * @see StreamCipherProvider
   */
  public static final String CIPHER_BASIC_IV = "exodus.cipherBasicIV";

  /**
   * If is set to {@code true} database profiler is enabled. By default, it is disabled.
   * <p>Mutable at runtime: no
   *
   * @since 1.4.0
   */
  public static final String PROFILER_ENABLED = "exodus.profiler.enabled";

  /**
   * If is set to {@code true} forces file system's fsync call after each committed or flushed
   * transaction. By default, is switched off since it creates great performance overhead and can be
   * controlled manually.
   * <p>Mutable at runtime: yes
   */
  public static final String LOG_DURABLE_WRITE = "exodus.log.durableWrite";

  /**
   * Defines the maximum size in kilobytes of a single {@code Log} file (.xd file). The setting
   * cannot be changed for existing databases. Default value is {@code 8192L}.
   * <p>Mutable at runtime: no
   */
  public static final String LOG_FILE_SIZE = "exodus.log.fileSize";

  /**
   * Defines the number of milliseconds the Log constructor waits for the lock file. Default value
   * is {@code 0L}.
   * <p>Mutable at runtime: no
   */
  public static final String LOG_LOCK_TIMEOUT = "exodus.log.lockTimeout";

  /**
   * Defines the debug identifier to be written to the lock file alongside with other debug
   * information. Default value is {@code ManagementFactory.getRuntimeMXBean().getName()} which has
   * a form of {@code pid@hostname}.
   * <p>Mutable at runtime: no
   */
  public static final String LOG_LOCK_ID = "exodus.log.lockID";

  /**
   * Defines the size in bytes of a single page (byte array) in the LogCache. This number of bytes
   * is read from {@linkplain java.nio.MappedByteBuffer} or {@linkplain java.io.RandomAccessFile} at
   * a time.
   *
   * <p>If the LogCache is shared ({@linkplain #LOG_CACHE_SHARED}) all {@linkplain Environment}s
   * should be configured
   * to use single LogCache page size.
   *
   * <p>Default value is {@code 64 * 1024}.
   * <p>Mutable at runtime: no
   */
  public static final String LOG_CACHE_PAGE_SIZE = "exodus.log.cache.pageSize";

  /**
   * Defines the maximum number of open files that LogCache maintains in order to reduce system
   * calls to open and close files. The more open files is allowed the less system calls are
   * performed in addition to reading or mapping files. This value can notably affect performance of
   * database warm-up. Default value is {@code 500}. Open files cache is shared amongst all open
   * {@linkplain Environment environments}.
   * <p>Mutable at runtime: no
   */
  public static final String LOG_CACHE_OPEN_FILES = "exodus.log.cache.openFilesCount";

  /**
   * If is set to {@code true} any immutable file can be mapped in memory provided there is enough
   * physical memory. On cache miss, LogCache at first tries to check if there is corresponding
   * mapped byte buffer and copies cache page from the buffer, otherwise reads the page from
   * {@linkplain java.io.RandomAccessFile}. If is set to {@code false} then LogCache always reads
   * {@linkplain java.io.RandomAccessFile} on cache miss. Default value was {@code true} before
   * version {@code 1.2.3}. As of {@code 1.2.3}, default value is {@code false}.
   *
   * <p>Mutable at runtime: no
   *
   * @see #LOG_CACHE_FREE_PHYSICAL_MEMORY_THRESHOLD
   * @deprecated Because of upcoming release of virtual threads feature this property is deprecated.
   */
  @SuppressWarnings("DeprecatedIsStillUsed")
  @Deprecated
  public static final String LOG_CACHE_USE_NIO = "exodus.log.cache.useNIO";

  /**
   * If {@linkplain #LOG_CACHE_USE_NIO} is {@code true} defines the minimum size in bytes of free
   * physical memory maintained by the cache memory-mapped files on the host where the JVM runs. On
   * cache miss, LogCache checks if corresponding file is mapped in memory, and if it is not and if
   * free physical memory amount is greater than threshold specified by this setting, tries to map
   * the file in memory. Default value is {@code 1_000_000_000L} bytes, i.e. ~1GB.
   * <p>Mutable at runtime: no
   *
   * @see #LOG_CACHE_USE_NIO
   * @deprecated Because of upcoming release of virtual threads feature this property is deprecated.
   */
  @SuppressWarnings("DeprecatedIsStillUsed")
  @Deprecated
  public static final String LOG_CACHE_FREE_PHYSICAL_MEMORY_THRESHOLD = "exodus.log.cache.freePhysicalMemoryThreshold";

  /**
   * If is set to {@code true} the LogCache is shared. Shared cache caches raw binary data (contents
   * of .xd files) of all {@linkplain Environment} instances created in scope of this class loader.
   * By default, the LogCache is shared.
   * <p>Mutable at runtime: no
   */
  public static final String LOG_CACHE_SHARED = "exodus.log.cache.shared";

  /**
   * If is set to {@code true} the LogCache uses lock-free data structures. Default value is
   * {@code true}.
   * <p>Mutable at runtime: no
   */
  public static final String LOG_CACHE_NON_BLOCKING = "exodus.log.cache.nonBlocking";

  /**
   * Defines the number of generations of non-blocking LogCache. Is applicable only if
   * {@linkplain #LOG_CACHE_NON_BLOCKING} is set to {@code true}. The higher number of generations
   * is, the higher the cache hit rate is and CPU ticks necessary to get a single page from the
   * cache. Default value is {@code 2}.
   * <p>Mutable at runtime: no
   */
  public static final String LOG_CACHE_GENERATION_COUNT = "exodus.log.cache.generationCount";

  /**
   * If is set to {@code true} LogCache uses
   * {@linkplain java.lang.ref.SoftReference soft references} for holding cached pages. The cache
   * still uses not more memory than it is configured by {@linkplain #MEMORY_USAGE} or
   * {@linkplain #MEMORY_USAGE_PERCENTAGE} settings, but JVM GC can reclaim memory used by the cache
   * on a heavy load surge. On the other hand, use of soft references results in greater JVM GC load
   * and greater general CPU consumption by the cache. So one can choose either memory-flexible, or
   * CPU-optimal cache. Default value is {@code false}.
   * <p>Mutable at runtime: no
   */
  public static final String LOG_CACHE_USE_SOFT_REFERENCES = "exodus.log.cache.useSoftReferences";

  /**
   * Defines the number of successive pages to be read at once in case of LogCache miss. Reading
   * successive pages can reduce amount of random access to database files. It can be useful in
   * workloads like application warm-up. Default value is {@code 1} which means that no read-ahead
   * strategy is applied.
   * <p>Mutable at runtime: yes
   */
  public static final String LOG_CACHE_READ_AHEAD_MULTIPLE = "exodus.log.cache.readAheadMultiple";

  /**
   * If is set to {@code true} LogCache will populate itself with database file pages right after
   * the database is opened using this {@code EnvironmentConfig} instance. Default value is
   * {@code false}.
   * <p>Mutable at runtime: no
   */
  public static final String LOG_CACHE_WARMUP = "exodus.log.cache.warmup";

  /**
   * If is set to {@code true} then the Log constructor fails if the database directory is not
   * clean. Can be useful if an applications expects that the database should always be newly
   * created. Default value is {@code false}.
   * <p>Mutable at runtime: no
   */
  public static final String LOG_CLEAN_DIRECTORY_EXPECTED = "exodus.log.cleanDirectoryExpected";

  /**
   * If is set to {@code true} then the Log constructor implicitly clears the database if it
   * occurred to be invalid when opened. Default value is {@code false}.
   * <p>Mutable at runtime: no
   */
  public static final String LOG_CLEAR_INVALID = "exodus.log.clearInvalid";

  public static final String LOG_SKIP_INVALID_LOGGALE_TYPE = "exodus.log.skipInvalidLoggableType";

  /**
   * Sets the period in milliseconds to force file system's fsync call that often if
   * {@linkplain #LOG_DURABLE_WRITE} is switched off. Default value is {@code 10000L}.
   * <p>Mutable at runtime: yes
   *
   * @see #LOG_DURABLE_WRITE
   */
  public static final String LOG_SYNC_PERIOD = "exodus.log.syncPeriod";

  /**
   * Forces to check data consistency of the database on opening. Default value is {@code false}.
   *
   * <p>Mutable at runtime: no
   */
  public static final String LOG_FORCE_CHECK_DATA_CONSISTENCY = "exodus.log.forceCheckDataConsistency";

  /**
   * Forces data restore routine to proceed even if it is not possible to restore all the data.
   * Default value is {@code false}.
   *
   * <p>Mutable at runtime: no
   */
  public static final String LOG_PROCEED_DATA_RESTORE_AT_ANY_COST = "exodus.log.proceedDataRestoreAtAnyCost";

  /**
   * If is set to {@code true} then each complete and immutable {@code Log} file (.xd file) is
   * marked with read-only attribute. Default value is {@code true}.
   * <p>Mutable at runtime: no
   */
  public static final String LOG_FULL_FILE_READ_ONLY = "exodus.log.fullFileReadonly";

  /**
   * For {@linkplain DataReaderWriterProvider#DEFAULT_READER_WRITER_PROVIDER} used as
   * {@linkplain DataReaderWriterProvider} service provider interface implementation, if is set to
   * {@code true} then the database can be opened on a removable storage. Attempt to open database
   * on a storage of not allowed type results in {@linkplain StorageTypeNotAllowedException}.
   * Default value is {@code false}.
   * <p>Mutable at runtime: no
   *
   * @since 1.4.0
   */
  public static final String LOG_ALLOW_REMOVABLE = "exodus.log.allowRemovable";

  /**
   * For {@linkplain DataReaderWriterProvider#DEFAULT_READER_WRITER_PROVIDER} used as
   * {@linkplain DataReaderWriterProvider} service provider interface implementation, if is set to
   * {@code true} then the database can be opened on a remote storage. Attempt to open database on a
   * storage of not allowed type results in {@linkplain StorageTypeNotAllowedException}. Default
   * value is {@code false}.
   * <p>Mutable at runtime: no
   *
   * @since 1.4.0
   */
  public static final String LOG_ALLOW_REMOTE = "exodus.log.allowRemote";

  /**
   * For {@linkplain DataReaderWriterProvider#DEFAULT_READER_WRITER_PROVIDER} used as
   * {@linkplain DataReaderWriterProvider} service provider interface implementation, if is set to
   * {@code true} then the database can be opened on RAM-disk. Attempt to open database on a storage
   * of not allowed type results in {@linkplain StorageTypeNotAllowedException}. Default value is
   * {@code false}.
   * <p>Mutable at runtime: no
   *
   * @since 1.4.0
   */
  public static final String LOG_ALLOW_RAM_DISK = "exodus.log.allowRamDisk";

  /**
   * Defines fully-qualified name of the {@linkplain DataReaderWriterProvider} service provider
   * interface implementation which will be used to create {@linkplain DataReader} and
   * {@linkplain DataWriter} instances. This setting can be used to customize storageL define
   * in-memory one, in-cloud, etc. Default value is
   * {@linkplain DataReaderWriterProvider#DEFAULT_READER_WRITER_PROVIDER} which means that file
   * system must be used as a storage. Several settings are applicable only to
   * FileDataReaderWriterProvider used: {@linkplain #LOG_DURABLE_WRITE},
   * {@linkplain #LOG_SYNC_PERIOD}, {@linkplain #LOG_CACHE_OPEN_FILES},
   * {@linkplain #LOG_FULL_FILE_READ_ONLY}, {@linkplain #LOG_CACHE_USE_NIO},
   * {@linkplain #LOG_CACHE_FREE_PHYSICAL_MEMORY_THRESHOLD}.
   * <p>Mutable at runtime: no
   */
  public static final String LOG_DATA_READER_WRITER_PROVIDER = "exodus.log.readerWriterProvider";

  /**
   * If is set to {@code true} then the {@linkplain Environment} instance is read-only. Default
   * value is {@code false}.
   * <p>Mutable at runtime: yes
   */
  public static final String ENV_IS_READONLY = "exodus.env.isReadonly";

  /**
   * If is set to {@code true} and {@linkplain #ENV_IS_READONLY} is also {@code true} then the
   * {@linkplain Environment} obligatorily creates transactions for which
   * {@linkplain Transaction#isReadonly()} is {@code true}. Read-only transactions fail-fast with
   * {@linkplain ReadonlyTransactionException} on attempt to modify data. If is set to {@code false}
   * and {@linkplain #ENV_IS_READONLY} is set to {@code true} then the {@linkplain Environment}
   * creates transaction that allow to accumulate changes but cannot be flushed ot committed since
   * the {@linkplain Environment} is read-only. Default value is {@code true}.
   * <p>Mutable at runtime: yes
   *
   * @see #ENV_IS_READONLY
   */
  public static final String ENV_FAIL_FAST_IN_READONLY = "exodus.env.failFastInReadonly";

  /**
   * If is set to {@code true} and {@linkplain #ENV_IS_READONLY} is also {@code true} then
   * {@linkplain Environment#openStore(String, StoreConfig, Transaction)} doesn't try to create a
   * {@linkplain Store}, but returns an empty immutable instance instead. Default value is
   * {@code false}.
   * <p>Mutable at runtime: yes
   *
   * @see #ENV_IS_READONLY
   */
  public static final String ENV_READONLY_EMPTY_STORES = "exodus.env.readonly.emptyStores";

  /**
   * Defines the size of the "store-get" cache. The "store-get" cache can increase performance of
   * {@linkplain Store#get(Transaction, ByteIterable)} in certain cases. Default value is {@code 0}
   * what means that the cache is inactive. If the setting is mutated at runtime the cache is
   * invalidated.
   * <p>Mutable at runtime: yes
   */
  public static final String ENV_STOREGET_CACHE_SIZE = "exodus.env.storeGetCacheSize";

  // TODO: document
  public static final String ENV_STOREGET_CACHE_MIN_TREE_SIZE = "exodus.env.storeGetCache.minTreeSize";

  // TODO: document
  public static final String ENV_STOREGET_CACHE_MAX_VALUE_SIZE = "exodus.env.storeGetCache.maxValueSize";

  /**
   * If is set to {@code true} then {@linkplain Environment#close()} doest't check if there are
   * unfinished transactions. Otherwise it checks and throws {@linkplain ExodusException} if there
   * are. Default value is {@code false}.
   * <p>Mutable at runtime: yes
   *
   * @see Environment#close()
   */
  public static final String ENV_CLOSE_FORCEDLY = "exodus.env.closeForcedly";

  /**
   * If is set to {@code true} then {@linkplain Environment} performs check of consistency of
   * datastructures stored in backup files. Default value is {@code false}. Mutable at runtime: no
   */
  public static final String ENV_CHECK_BACKUP_CONSISTENCY = "exodus.env.checkBackupConsistency";

  /**
   * List of stores to remove before compaction is started on environment.
   */
  public static final String ENV_STORES_TO_REMOVE_BEFORE_COMPACTION = "exodus.env.storesToRemoveBeforeCompaction";

  public static final String ENV_CHECK_DATA_STRUCTURES_CONSISTENCY = "exodus.env.checkDataStructuresConsistency";

  /**
   * Defines the number of millisecond which a {@linkplain Transaction} can try to flush without
   * attempts to upgrade (switch to an exclusive mode). Default value is {@code 2000L}.
   * <p>Mutable at runtime: yes
   *
   * @see Transaction
   * @see #ENV_TXN_REPLAY_MAX_COUNT
   * @see #ENV_TXN_DOWNGRADE_AFTER_FLUSH
   */
  public static final String ENV_TXN_REPLAY_TIMEOUT = "exodus.env.txn.replayTimeout";

  /**
   * Defines the number of times which a {@linkplain Transaction} can try to flush without attempts
   * to upgrade (switch to an exclusive mode). Default value is {@code 2}.
   * <p>Mutable at runtime: yes
   *
   * @see Transaction
   * @see #ENV_TXN_REPLAY_TIMEOUT
   * @see #ENV_TXN_DOWNGRADE_AFTER_FLUSH
   */
  public static final String ENV_TXN_REPLAY_MAX_COUNT = "exodus.env.txn.replayMaxCount";

  /**
   * If is set to {@code true} then any upgraded {@linkplain Transaction} will downgrade itself
   * after {@linkplain Transaction#flush()}. Default value is {@code true}.
   * <p>Mutable at runtime: yes
   *
   * @see Transaction
   * @see #ENV_TXN_REPLAY_TIMEOUT
   * @see #ENV_TXN_REPLAY_MAX_COUNT
   */
  public static final String ENV_TXN_DOWNGRADE_AFTER_FLUSH = "exodus.env.txn.downgradeAfterFlush";

  /**
   * If is set to {@code true} then any write operation can be performed only in the thread which
   * the transaction was created in. Default value is {@code false}.
   * <p>Mutable at runtime: yes
   *
   * @see Transaction
   */
  public static final String ENV_TXN_SINGLE_THREAD_WRITES = "exodus.env.txn.singleThreadWrites";

  /**
   * If is set to {@code true} then each transaction, read/write or read-only, saves stack trace
   * when it is finished (aborted or committed). The stack trace is then reported with
   * {@code TransactionFinishedException}. Default value is {@code false}.
   * <p>Mutable at runtime: yes
   *
   * @see Transaction
   * @since 1.4.0
   */
  public static final String ENV_TXN_TRACE_FINISH = "exodus.env.txn.traceFinish";

  /**
   * Defines the number of {@linkplain Transaction transactions} that can be started in parallel. It
   * is unlimited by default.
   * <p>Mutable at runtime: no
   *
   * @see Transaction
   */
  public static final String ENV_MAX_PARALLEL_TXNS = "exodus.env.maxParallelTxns";

  /**
   * Defines the number of read-only {@linkplain Transaction transactions} that can be started in
   * parallel. By default it is unlimited.
   * <p>Mutable at runtime: no
   * <p>
   * As of 1.4.0, is deprecated.
   *
   * @see Transaction
   * @see Transaction#isReadonly()
   * @see #ENV_MAX_PARALLEL_TXNS
   */
  @Deprecated
  public static final String ENV_MAX_PARALLEL_READONLY_TXNS = "exodus.env.maxParallelReadonlyTxns";

  /**
   * Defines {@linkplain Transaction} timeout in milliseconds. If transaction doesn't finish in this
   * timeout then it is reported in logs as stuck along with stack trace which it was created with.
   * Default value is {@code 0} which means that no timeout for a {@linkplain Transaction} is
   * defined. In that case, no monitor of stuck transactions is started. Otherwise it is started for
   * each {@linkplain Environment}, though consuming only a single {@linkplain Thread} amongst all
   * environments created within a single class loader.
   * <p>Mutable at runtime: no
   *
   * @see Transaction
   * @see #ENV_MONITOR_TXNS_CHECK_FREQ
   */
  public static final String ENV_MONITOR_TXNS_TIMEOUT = "exodus.env.monitorTxns.timeout";

  /**
   * Defines {@linkplain Transaction} expiration timeout in milliseconds. If transaction doesn't
   * finish in this timeout then it is forced to be finished. Default value is {@code 8} hours.
   * {@code 0} value means that no expiration for a {@linkplain Transaction} is defined. In that
   * case, no monitor of stuck transactions is started. Otherwise it is started for each
   * {@linkplain Environment}, though consuming only a single {@linkplain Thread} amongst all
   * environments created within a single class loader.
   * <p>Mutable at runtime: no
   *
   * @see Transaction
   * @see #ENV_MONITOR_TXNS_CHECK_FREQ
   */
  public static final String ENV_MONITOR_TXNS_EXPIRATION_TIMEOUT = "exodus.env.monitorTxns.expirationTimeout";

  /**
   * If {@linkplain #ENV_MONITOR_TXNS_TIMEOUT} is non-zero then stuck transactions monitor starts
   * and checks {@linkplain Environment}'s transactions with this frequency (period) specified in
   * milliseconds. Default value is {@code 60000}, one minute.
   * <p>Mutable at runtime: no
   *
   * @see Transaction
   * @see #ENV_MONITOR_TXNS_TIMEOUT
   */
  public static final String ENV_MONITOR_TXNS_CHECK_FREQ = "exodus.env.monitorTxns.checkFreq";

  /**
   * If is set to {@code true} then the {@linkplain Environment} gathers statistics. If
   * {@linkplain #MANAGEMENT_ENABLED} is also {@code true} then the statistics is exposed by the JMX
   * managed bean. Default value is {@code true}.
   * <p>Mutable at runtime: no
   *
   * @see Environment#getStatistics()
   * @see #MANAGEMENT_ENABLED
   */
  public static final String ENV_GATHER_STATISTICS = "exodus.env.gatherStatistics";

  /**
   * If is set to {@code true} then the {@linkplain Environment} will compact itself on opening.
   * Default value is {@code false}.
   * <p>Mutable at runtime: no
   */
  public static final String ENV_COMPACT_ON_OPEN = "exodus.env.compactOnOpen";

  /**
   * Internal property. Not for public use.
   */
  public static final String ENV_COMPACT_IN_SINGLE_BATCH_ON_OPEN = "exodus.env.compactInSingleBatchOnOpen";

  /**
   * Defines the maximum size of page of B+Tree. Default value is {@code 128}.
   * <p>Mutable at runtime: yes
   */
  public static final String TREE_MAX_PAGE_SIZE = "exodus.tree.maxPageSize";

  /**
   * Defines the maximum size of page of duplicates sub-B+Tree. Default value is {@code 8}.
   * <p>Mutable at runtime: yes
   */
  public static final String TREE_DUP_MAX_PAGE_SIZE = "exodus.tree.dupMaxPageSize";

  /**
   * As of 1.0.5, is deprecated and has no effect.
   * <p>Mutable at runtime: no
   */
  @Deprecated
  public static final String TREE_NODES_CACHE_SIZE = "exodus.tree.nodesCacheSize";

  /**
   * If is set to {@code true} then the database garbage collector is enabled. Default value is
   * {@code true}. Switching GC off makes sense only for debugging and troubleshooting purposes.
   * <p>Mutable at runtime: yes
   */
  public static final String GC_ENABLED = "exodus.gc.enabled";

  /**
   * Defines the number of milliseconds which the database garbage collector is postponed for after
   * the {@linkplain Environment} is created. Default value is {@code 10000}.
   * <p>Mutable at runtime: no
   */
  public static final String GC_START_IN = "exodus.gc.startIn";

  /**
   * Defines percent of minimum database utilization. Default value is {@code 50}. That means that
   * 50 percent of free space in raw data in {@code Log} files (.xd files) is allowed. If database
   * utilization is less than defined (free space percent is more than {@code 50}), the database
   * garbage collector is triggered.
   * <p>Mutable at runtime: yes
   */
  public static final String GC_MIN_UTILIZATION = "exodus.gc.minUtilization";

  /**
   * If is set to {@code true} the database garbage collector renames files rather than deletes
   * them. Default value is {@code false}. It makes sense to change this setting only for debugging
   * and troubleshooting purposes.
   * <p>Mutable at runtime: yes
   */
  public static final String GC_RENAME_FILES = "exodus.gc.renameFiles";

  /**
   * As of 1.0.2, is deprecated and has no effect.
   * <p>Mutable at runtime: no
   */
  @Deprecated
  public static final String GC_USE_EXPIRATION_CHECKER = "exodus.gc.useExpirationChecker";

  /**
   * Defines the minimum age of a {@code Log} file (.xd file) to consider it for cleaning by the
   * database garbage collector. The age of the last (the newest, the rightmost) {@code Log} file is
   * {@code 0}, the age of previous file is {@code 1}, etc. Default value is {@code 2}.
   * <p>Mutable at runtime: yes
   */
  public static final String GC_MIN_FILE_AGE = "exodus.gc.fileMinAge";

  /**
   * Defines the number of new {@code Log} files (.xd files) that must be created to trigger if
   * necessary (if database utilization is not sufficient) the next background cleaning cycle
   * (single run of the database garbage collector) after the previous cycle finished. Default value
   * is {@code 3}, i.e. GC can start after each 3 newly created {@code Log} files.
   * <p>Mutable at runtime: yes
   */
  @SuppressWarnings("DeprecatedIsStillUsed")
  @Deprecated
  public static final String GC_FILES_INTERVAL = "exodus.gc.filesInterval";

  /**
   * Defines the number of milliseconds after which background cleaning cycle (single run of the
   * database garbage collector) can be repeated if the previous one didn't reach required
   * utilization. Default value is {@code 5000}.
   * <p>Mutable at runtime: yes
   */
  public static final String GC_RUN_PERIOD = "exodus.gc.runPeriod";

  /**
   * If is set to {@code true} then database utilization will be computed from scratch before the
   * first cleaning cycle (single run of the database garbage collector) is triggered, i.e. shortly
   * after the database is open. In addition, can be used to compute utilization information at
   * runtime by just modifying the setting value. Default value is {@code false}.
   * <p>Mutable at runtime: yes
   */
  public static final String GC_UTILIZATION_FROM_SCRATCH = "exodus.gc.utilization.fromScratch";

  /**
   * If is not empty, defines full path to the file with stored utilization. Is used on creation of
   * an {@linkplain Environment} to update {@code .xd} files' utilization before the first cleaning
   * cycle (single run of the database garbage collector) is triggered. In addition, can be used to
   * reload utilization information at runtime by just modifying the setting value. Format of the
   * stored utilization is expected to be the same as created by the {@code "-d"} option of the
   * {@code Reflect} tool. Default value is empty string.
   * <p>Mutable at runtime: yes
   */
  public static final String GC_UTILIZATION_FROM_FILE = "exodus.gc.utilization.fromFile";

  /**
   * If is set to {@code true} the database garbage collector tries to acquire exclusive
   * {@linkplain Transaction} for its purposes. In that case, GC transaction never re-plays. In
   * order to not block background cleaner thread forever, acquisition of exclusive GC transaction
   * is performed with a timeout controlled by the {@linkplain #GC_TRANSACTION_ACQUIRE_TIMEOUT}
   * setting. Default value is {@code true}.
   * <p>Mutable at runtime: yes
   *
   * @see #GC_TRANSACTION_ACQUIRE_TIMEOUT
   * @see #GC_TRANSACTION_TIMEOUT
   * @see Transaction#isExclusive()
   */
  public static final String GC_USE_EXCLUSIVE_TRANSACTION = "exodus.gc.useExclusiveTransaction";

  /**
   * Defines timeout in milliseconds which is used by the database garbage collector to acquire
   * exclusive {@linkplain Transaction} for its purposes if
   * {@linkplain #GC_USE_EXCLUSIVE_TRANSACTION} is {@code true}. Default value is {@code 1000}.
   * <p>Mutable at runtime: yes
   *
   * @see #GC_USE_EXCLUSIVE_TRANSACTION
   * @see #GC_TRANSACTION_TIMEOUT
   * @see Transaction#isExclusive()
   */
  public static final String GC_TRANSACTION_ACQUIRE_TIMEOUT = "exodus.gc.transactionAcquireTimeout";

  /**
   * Defines timeout in milliseconds which is used by the database garbage collector to reclaim
   * non-expired data in several files inside single GC {@linkplain Transaction} acquired
   * exclusively. {@linkplain #GC_USE_EXCLUSIVE_TRANSACTION} should be {@code true}. Default value
   * is {@code 500}.
   * <p>Mutable at runtime: yes
   *
   * @see #GC_USE_EXCLUSIVE_TRANSACTION
   * @see #GC_TRANSACTION_ACQUIRE_TIMEOUT
   * @see Transaction#isExclusive()
   */
  public static final String GC_TRANSACTION_TIMEOUT = "exodus.gc.transactionTimeout";

  /**
   * Defines the number of milliseconds which deletion of any successfully cleaned {@code Log} file
   * (.xd file) is postponed for. Default value is {@code 5000}.
   * <p>Mutable at runtime: yes
   */
  public static final String GC_FILES_DELETION_DELAY = "exodus.gc.filesDeletionDelay";

  /**
   * If set to nonzero value, GC is forced every this number of seconds. Default value is {@code 0}
   * which means that GC is not forced periodically.
   * <p>Mutable at runtime: yes
   */
  public static final String GC_RUN_EVERY = "exodus.gc.runEvery";

  /**
   * If is set to {@code true} then the {@linkplain Environment} exposes two JMX managed beans. One
   * for {@linkplain Environment#getStatistics() environment statistics} and second for controlling
   * the {@code EnvironmentConfig} settings. Default value is {@code true} for non-Android OS, under
   * Android it is always {@code false}.
   * <p>Mutable at runtime: no
   *
   * @see Environment#getStatistics()
   * @see Environment#getEnvironmentConfig()
   */
  public static final String MANAGEMENT_ENABLED = "exodus.managementEnabled";

  /**
   * If is set to {@code true} then exposed JMX managed beans cannot have operations. Default value
   * is {@code true}.
   * <p>Mutable at runtime: no
   *
   * @see #MANAGEMENT_ENABLED
   */
  public static final String MANAGEMENT_OPERATIONS_RESTRICTED = "exodus.management.operationsRestricted";

  /**
   * If set to some value different from {@code null}, expose created environment via given server.
   * <p>Mutable at runtime: no
   */
  public static final String META_SERVER = "exodus.env.metaServer";

  public EnvironmentConfig() {
    this(ConfigurationStrategy.SYSTEM_PROPERTY);
  }

  @SuppressWarnings("rawtypes")
  public EnvironmentConfig(@NotNull final ConfigurationStrategy strategy) {
    //noinspection unchecked
    super(new Pair[]{
        new Pair(MEMORY_USAGE_PERCENTAGE, 50),
        new Pair(USE_VERSION1_FORMAT, true),
        new Pair(CIPHER_ID, null),
        new Pair(CIPHER_KEY, null),
        new Pair(CIPHER_BASIC_IV, 0L),
        new Pair(PROFILER_ENABLED, false),
        new Pair(LOG_DURABLE_WRITE, false),
        new Pair(LOG_FILE_SIZE, 8192L),
        new Pair(LOG_LOCK_TIMEOUT, 0L),
        new Pair(LOG_LOCK_ID, null),
        new Pair(LOG_CACHE_PAGE_SIZE, 64 << 10),
        new Pair(LOG_CACHE_OPEN_FILES, 500),
        new Pair(LOG_CACHE_USE_NIO, false),
        new Pair(LOG_CACHE_FREE_PHYSICAL_MEMORY_THRESHOLD, 1_000_000_000L), // ~1GB
        new Pair(LOG_CACHE_SHARED, true),
        new Pair(LOG_CACHE_NON_BLOCKING, true),
        new Pair(LOG_CACHE_GENERATION_COUNT, 2),
        new Pair(LOG_CACHE_USE_SOFT_REFERENCES, false),
        new Pair(LOG_CACHE_READ_AHEAD_MULTIPLE, 1),
        new Pair(LOG_CACHE_WARMUP, false),
        new Pair(LOG_CLEAN_DIRECTORY_EXPECTED, false),
        new Pair(LOG_CLEAR_INVALID, false),
        new Pair(LOG_SYNC_PERIOD, 10000L),
        new Pair(LOG_FULL_FILE_READ_ONLY, true),
        new Pair(LOG_ALLOW_REMOVABLE, false),
        new Pair(LOG_ALLOW_REMOTE, false),
        new Pair(LOG_ALLOW_RAM_DISK, false),
        new Pair(LOG_DATA_READER_WRITER_PROVIDER,
            DataReaderWriterProvider.DEFAULT_READER_WRITER_PROVIDER),
        new Pair(ENV_IS_READONLY, false),
        new Pair(ENV_FAIL_FAST_IN_READONLY, true),
        new Pair(ENV_READONLY_EMPTY_STORES, false),
        new Pair(ENV_STOREGET_CACHE_SIZE, 0),
        new Pair(ENV_STOREGET_CACHE_MIN_TREE_SIZE, 200),
        new Pair(ENV_STOREGET_CACHE_MAX_VALUE_SIZE, 200),
        new Pair(ENV_CLOSE_FORCEDLY, false),
        new Pair(ENV_TXN_REPLAY_TIMEOUT, 2000L),
        new Pair(ENV_TXN_REPLAY_MAX_COUNT, 2),
        new Pair(ENV_TXN_DOWNGRADE_AFTER_FLUSH, true),
        new Pair(ENV_TXN_SINGLE_THREAD_WRITES, false),
        new Pair(ENV_CHECK_BACKUP_CONSISTENCY, false),
        new Pair(ENV_CHECK_DATA_STRUCTURES_CONSISTENCY, false),
        new Pair(ENV_TXN_TRACE_FINISH, false),
        new Pair(ENV_MAX_PARALLEL_TXNS, Integer.MAX_VALUE),
        new Pair(ENV_MONITOR_TXNS_TIMEOUT, 0),
        new Pair(ENV_MONITOR_TXNS_EXPIRATION_TIMEOUT, (int) TimeUnit.HOURS.toMillis(8)),
        new Pair(ENV_MONITOR_TXNS_CHECK_FREQ, 60000),
        new Pair(ENV_GATHER_STATISTICS, true),
        new Pair(ENV_COMPACT_ON_OPEN, false),
        new Pair(TREE_MAX_PAGE_SIZE, 128),
        new Pair(TREE_DUP_MAX_PAGE_SIZE, 8),
        new Pair(GC_ENABLED, true),
        new Pair(GC_START_IN, 10000),
        new Pair(GC_MIN_UTILIZATION, 50),
        new Pair(GC_RENAME_FILES, false),
        new Pair(GC_MIN_FILE_AGE, 2),
        new Pair(GC_FILES_INTERVAL, 3),
        new Pair(GC_RUN_PERIOD, 5000),
        new Pair(GC_UTILIZATION_FROM_SCRATCH, false),
        new Pair(GC_UTILIZATION_FROM_FILE, ""),
        new Pair(GC_FILES_DELETION_DELAY, 5000),
        new Pair(GC_RUN_EVERY, 0),
        new Pair(GC_USE_EXCLUSIVE_TRANSACTION, true),
        new Pair(GC_TRANSACTION_ACQUIRE_TIMEOUT, 1000),
        new Pair(GC_TRANSACTION_TIMEOUT, 500),
        new Pair(MANAGEMENT_ENABLED, !JVMConstants.getIS_ANDROID()),
        new Pair(MANAGEMENT_OPERATIONS_RESTRICTED, true),
        new Pair(META_SERVER, null),
        new Pair(CHECK_PAGES_AT_RUNTIME, true),
        new Pair(LOG_SKIP_INVALID_LOGGALE_TYPE, false),
        new Pair(LOG_FORCE_CHECK_DATA_CONSISTENCY, false),
        new Pair(LOG_PROCEED_DATA_RESTORE_AT_ANY_COST, false),
        new Pair(ENV_COMPACT_IN_SINGLE_BATCH_ON_OPEN, false),
        new Pair(ENV_STORES_TO_REMOVE_BEFORE_COMPACTION, null)
    }, strategy);
  }

  /**
   * Sets the value of the setting with the specified key.
   *
   * @param key   name of the setting
   * @param value the setting value
   * @return this {@code EnvironmentConfig} instance
   */
  @Override
  public EnvironmentConfig setSetting(@NotNull final String key, @NotNull final Object value) {
    return (EnvironmentConfig) super.setSetting(key, value);
  }

  /**
   * Set {@code true} for making it possible to change settings of this {@code EnvironmentConfig}
   * instance. {@code EnvironmentConfig.DEFAULT} is always immutable.
   *
   * @param isMutable {@code true} if this {@code EnvironmentConfig} instance can be mutated
   * @return this {@code EnvironmentConfig} instance
   */
  @Override
  public EnvironmentConfig setMutable(boolean isMutable) {
    return (EnvironmentConfig) super.setMutable(isMutable);
  }

  /**
   * Returns absolute value of memory in bytes that can be used by the LogCache if it is set. By
   * default, is not set.
   * <p>Mutable at runtime: no
   *
   * @return absolute value of memory in bytes that can be used by the LogCache if it is set or
   * {@code null}
   * @see #getMemoryUsagePercentage()
   */
  public Long /* NB! do not change to long */ getMemoryUsage() {
    return (Long) getSetting(MEMORY_USAGE);
  }

  /**
   * Sets absolute value of memory in bytes that can be used by the LogCache. Overrides memory
   * percent to use by the LogCache set by {@linkplain #setMemoryUsagePercentage(int)}.
   * <p>Mutable at runtime: no
   *
   * @param maxMemory number of bytes that can be used by the LogCache
   * @return absolute this {@code EnvironmentConfig} instance
   * @see #setMemoryUsagePercentage(int)
   */
  public EnvironmentConfig setMemoryUsage(final long maxMemory) {
    return setSetting(MEMORY_USAGE, maxMemory);
  }

  /**
   * Returns percent of max memory (specified by the "-Xmx" java parameter) that can be used by the
   * LogCache. Is applicable only if {@linkplain #MEMORY_USAGE} is not set. Default value is
   * {@code 50}.
   * <p>Mutable at runtime: no
   *
   * @return percent of max memory that can be used by the LogCache
   * @see #getMemoryUsage()
   */
  public int getMemoryUsagePercentage() {
    return (Integer) getSetting(MEMORY_USAGE_PERCENTAGE);
  }

  /**
   * Sets percent of max memory (specified by the "-Xmx" java parameter) that can be used by the
   * LogCache. Is applicable only if {@linkplain #MEMORY_USAGE} is not set. Default value is
   * {@code 50}.
   * <p>Mutable at runtime: no
   *
   * @param memoryUsagePercentage percent of max memory that can be used by the LogCache
   * @return this {@code EnvironmentConfig} instance
   * @see #setMemoryUsage(long)
   */
  public EnvironmentConfig setMemoryUsagePercentage(final int memoryUsagePercentage) {
    return setSetting(MEMORY_USAGE_PERCENTAGE, memoryUsagePercentage);
  }

  public boolean getUseVersion1Format() {
    return (Boolean) getSetting(USE_VERSION1_FORMAT);
  }

  public EnvironmentConfig setUseVersion1Format(final boolean useVersion1Format) {
    return setSetting(USE_VERSION1_FORMAT, useVersion1Format);
  }

  /**
   * Indicates if disk page consistency is checked at runtime.
   *
   * @see #CHECK_PAGES_AT_RUNTIME
   */
  public boolean getCheckPagesAtRuntime() {
    return (Boolean) getSetting(CHECK_PAGES_AT_RUNTIME);
  }

  /**
   * Sets if disk page consistency is checked at runtime.
   *
   * @param checkPagesAtRuntime {@code ture} if consistency of disk pages is checked during runtime
   *                            and {@code false} otherwise.
   * @see #CHECK_PAGES_AT_RUNTIME
   */
  public EnvironmentConfig setCheckPagesAtRuntime(final boolean checkPagesAtRuntime) {
    return setSetting(CHECK_PAGES_AT_RUNTIME, checkPagesAtRuntime);
  }

  /**
   * Returns id of {@linkplain StreamCipherProvider} which will be used to encrypt the database.
   * Default value is {@code null}, which means that the database won't be encrypted. The setting
   * cannot be changed for existing databases. Default value is {@code null}.
   * <p>Mutable at runtime: no
   *
   * @return id of {@linkplain StreamCipherProvider} which will be used to encrypt the database
   * @see #getCipherKey()
   * @see #getCipherBasicIV()
   * @see StreamCipher
   * @see StreamCipherProvider
   */
  @Nullable
  public String getCipherId() {
    return (String) getSetting(CIPHER_ID);
  }

  /**
   * Sets id of {@linkplain StreamCipherProvider} which will be used to encrypt the database.
   * Default value is {@code null}, which means that the database won't be encrypted. The setting
   * cannot be changed for existing databases. Default value is {@code null}.
   * <p>Mutable at runtime: no
   *
   * @param id id of {@linkplain StreamCipherProvider}
   * @return this {@code EnvironmentConfig} instance
   * @see #setCipherKey(String)
   * @see #setCipherBasicIV(long)
   * @see StreamCipher
   * @see StreamCipherProvider
   */
  public EnvironmentConfig setCipherId(final String id) {
    return setSetting(CIPHER_ID, id);
  }

  /**
   * Returns the key which will be used to encrypt the database or {@code null} for no encryption.
   * Is applicable only if* {@linkplain #getCipherId()} returns not {@code null}. Default value is
   * {@code null}.
   * <p>Mutable at runtime: no
   *
   * @return the key which will be used to encrypt the database or {@code null} for no encryption
   * @see #getCipherId()
   * @see #getCipherBasicIV()
   * @see StreamCipher
   * @see StreamCipher#init(byte[], long)
   * @see StreamCipherProvider
   */
  public byte @Nullable [] getCipherKey() {
    Object cipherKey = getSetting(CIPHER_KEY);
    if (cipherKey instanceof String) {
      cipherKey = KryptKt.toBinaryKey((String) cipherKey);
      setSetting(CIPHER_KEY, cipherKey);
    }
    return (byte[]) cipherKey;
  }

  /**
   * Sets the key which will be used to encrypt the database. The key is expected to be a hex string
   * representing a byte array which is passed to {@linkplain StreamCipher#init(byte[], long)}. Is
   * applicable only if {@linkplain #getCipherId()} returns not {@code null}. The setting cannot be
   * changed for existing databases. Default value is {@code null}.
   * <p>Mutable at runtime: no
   *
   * @param cipherKey hex string representing cipher key
   * @return this {@code EnvironmentConfig} instance
   * @see #setCipherId(String)
   * @see #setCipherBasicIV(long)
   * @see StreamCipher
   * @see StreamCipher#init(byte[], long)
   * @see StreamCipherProvider
   */
  public EnvironmentConfig setCipherKey(final String cipherKey) {
    if (cipherKey == null) {
      return (EnvironmentConfig) removeSetting(CIPHER_KEY);
    }
    return setSetting(CIPHER_KEY, KryptKt.toBinaryKey(cipherKey));
  }

  /**
   * Returns basic IV (initialization vector) which will be used to encrypt the database. Basic IV
   * is expected to be random (pseudo-random) and unique long value. Basic IV is used to calculate
   * relative IVs which are passed to {@linkplain StreamCipher#init(byte[], long)}. Is applicable
   * only if {@linkplain #CIPHER_ID} is not {@code null}. The setting cannot be changed for existing
   * databases. Default value is {@code 0L}.
   * <p>Mutable at runtime: no
   *
   * @return basic IV (initialization vector) which will be used to encrypt the database
   * @see #getCipherId()
   * @see #getCipherKey()
   * @see StreamCipher
   * @see StreamCipher#init(byte[], long)
   * @see StreamCipherProvider
   */
  public long getCipherBasicIV() {
    return (long) getSetting(CIPHER_BASIC_IV);
  }

  /**
   * Sets basic IV (initialization vector) which will be used to encrypt the database. Basic IV is
   * expected to be random (pseudo-random) and unique long value. Basic IV is used to calculate
   * relative IVs which are passed to {@linkplain StreamCipher#init(byte[], long)}. Is applicable
   * only if {@linkplain #CIPHER_ID} is not {@code null}. The setting cannot be changed for existing
   * databases. Default value is {@code 0L}.
   * <p>Mutable at runtime: no
   *
   * @param basicIV basic IV (initialization vector) which will be used to encrypt the database
   * @return this {@code EnvironmentConfig} instance
   * @see #setCipherId(String)
   * @see #setCipherKey(String)
   * @see StreamCipher
   * @see StreamCipher#init(byte[], long)
   * @see StreamCipherProvider
   */
  public EnvironmentConfig setCipherBasicIV(final long basicIV) {
    return setSetting(CIPHER_BASIC_IV, basicIV);
  }

  /**
   * If is set to {@code true} database profiler is enabled. By default, it is disabled.
   * <p>Mutable at runtime: no
   *
   * @return {@code true} if database profiler is enabled.
   * @since 1.4.0
   */
  public boolean getProfilerEnabled() {
    return (Boolean) getSetting(PROFILER_ENABLED);
  }

  /**
   * Set {@code true} to enable database profiler. By default, it is disabled.
   * <p>Mutable at runtime: no
   *
   * @param enabled {@code true} to enable database profiler.
   * @return this {@code EnvironmentConfig} instance
   * @since 1.4.0
   */
  public EnvironmentConfig setProfilerEnabled(final boolean enabled) {
    return setSetting(PROFILER_ENABLED, enabled);
  }

  /**
   * Returns {@code true} if file system's fsync call after should be  executed after each committed
   * or flushed transaction. By default, is switched off since it creates significant performance
   * overhead and can be controlled manually.
   * <p>Mutable at runtime: yes
   *
   * @return {@code true} if {@linkplain Transaction transactions} are durable
   * @see #getLogSyncPeriod()
   */
  public boolean getLogDurableWrite() {
    return (Boolean) getSetting(LOG_DURABLE_WRITE);
  }

  /**
   * Sets flag whether {@linkplain Transaction transactions} should force fsync after each commit or
   * flush. By default, is switched off since it creates significant performance overhead and can be
   * controlled manually.
   * <p>Mutable at runtime: yes
   *
   * @param durableWrite {@code true} if {@linkplain Transaction transactions} should be durable
   * @return this {@code EnvironmentConfig} instance
   * @see #setLogSyncPeriod(long)
   */
  public EnvironmentConfig setLogDurableWrite(final boolean durableWrite) {
    return setSetting(LOG_DURABLE_WRITE, durableWrite);
  }

  /**
   * Returns the maximum size in kilobytes of a single {@code Log} file (.xd file). The setting
   * cannot be changed for existing databases. Default value is {@code 8192L}.
   * <p>Mutable at runtime: no
   *
   * @return maximum size in kilobytes of a single .xd file
   */
  public long getLogFileSize() {
    return (Long) getSetting(LOG_FILE_SIZE);
  }

  /**
   * Sets the maximum size in kilobytes of a single {@code Log} file (.xd file). The setting cannot
   * be changed for existing databases. Default value is {@code 8192L}.
   * <p>Mutable at runtime: no
   *
   * @param kilobytes maximum size in kilobytes of a single .xd file
   * @return this {@code EnvironmentConfig} instance
   */
  public EnvironmentConfig setLogFileSize(final long kilobytes) {
    return setSetting(LOG_FILE_SIZE, kilobytes);
  }

  /**
   * Returns the number of milliseconds the {@code Log} constructor waits for the lock file. Default
   * value is {@code 0L}, i.e. it doesn't wait and fails immediately if the lock is acquired.
   * <p>Mutable at runtime: no
   *
   * @return number of milliseconds the {@code Log} constructor waits for the lock file
   */
  public long getLogLockTimeout() {
    return (Long) getSetting(LOG_LOCK_TIMEOUT);
  }

  /**
   * Sets the debug identifier to be written to the lock file alongside with other debug
   * information.
   * <p>Mutable at runtime: no
   *
   * @param id the debug identifier to be written to the lock file alongside with other debug
   *           information
   * @return this {@code EnvironmentConfig} instance
   */
  public EnvironmentConfig setLogLockId(final String id) {
    return setSetting(LOG_LOCK_ID, id);
  }

  /**
   * Sets the number of milliseconds the {@code Log} constructor waits for the lock file.
   * <p>Mutable at runtime: no
   *
   * @param millis number of milliseconds the {@code Log} constructor should wait for the lock file
   * @return this {@code EnvironmentConfig} instance
   */
  public EnvironmentConfig setLogLockTimeout(final long millis) {
    return setSetting(LOG_LOCK_TIMEOUT, millis);
  }

  /**
   * Sets the debug identifier to be written to the lock file alongside with other debug
   * information. Default value is {@code ManagementFactory.getRuntimeMXBean().getName()} which has
   * a form of {@code pid@hostname}.
   * <p>Mutable at runtime: no
   *
   * @return the debug identifier to be written to the lock file alongside with other debug
   * information or null if the default value is used
   */
  public String getLogLockId() {
    return (String) getSetting(LOG_LOCK_ID);
  }

  /**
   * Returns the size in bytes of a single page (byte array) in the LogCache. This number of bytes
   * is read from {@linkplain java.nio.MappedByteBuffer} or {@linkplain java.io.RandomAccessFile} at
   * a time.
   *
   * <p>If the LogCache is shared ({@linkplain #LOG_CACHE_SHARED}) all {@linkplain Environment}s
   * should be configured
   * to use single LogCache page size.
   *
   * <p>Default value is {@code 64 * 1024}.
   * <p>Mutable at runtime: no
   *
   * @return size in bytes of a single page (byte array) in the LogCache
   */
  public int getLogCachePageSize() {
    return (Integer) getSetting(LOG_CACHE_PAGE_SIZE);
  }

  /**
   * Sets the size in bytes of a single page (byte array) in the LogCache. This number of bytes is
   * read from {@linkplain java.nio.MappedByteBuffer} or {@linkplain java.io.RandomAccessFile} at a
   * time.
   *
   * <p>If the LogCache is shared ({@linkplain #LOG_CACHE_SHARED}) all {@linkplain Environment}s
   * should be configured
   * to use single LogCache page size.
   *
   * <p>Default value is {@code 64 * 1024}.
   * <p>Mutable at runtime: no
   *
   * @param bytes size in bytes of a single page (byte array) in the LogCache
   * @return this {@code EnvironmentConfig} instance
   */
  public EnvironmentConfig setLogCachePageSize(final int bytes) {
    return setSetting(LOG_CACHE_PAGE_SIZE, bytes);
  }

  /**
   * Returns the maximum number of open files that the LogCache maintains in order to reduce system
   * calls to open and close files. The more open files is allowed the less system calls are
   * performed in addition to reading or mapping files. This value can notably affect performance of
   * database warm-up. Default value is {@code 500}. Open files cache is shared amongst all open
   * {@linkplain Environment environments}.
   * <p>Mutable at runtime: no
   *
   * @return maximum number of open files
   */
  public int getLogCacheOpenFilesCount() {
    return (Integer) getSetting(LOG_CACHE_OPEN_FILES);
  }

  /**
   * Sets the maximum number of open files that the LogCache maintains in order to reduce system
   * calls to open and close files. The more open files is allowed the less system calls are
   * performed in addition to reading or mapping files. This value can notably affect performance of
   * database warm-up. Default value is {@code 500}. Open files cache is shared amongst all open
   * {@linkplain Environment environments}.
   * <p>Mutable at runtime: no
   *
   * @param files maximum number of open files
   * @return this {@code EnvironmentConfig} instance
   */
  public EnvironmentConfig setLogCacheOpenFilesCount(final int files) {
    return setSetting(LOG_CACHE_OPEN_FILES, files);
  }

  /**
   * Forces to check data consistency of the database on opening. Default value is {@code false}.
   */
  public boolean getLogForceCheckDataConsistency() {
    return (Boolean) getSetting(LOG_FORCE_CHECK_DATA_CONSISTENCY);
  }

  /**
   * Forces to check data consistency of the database on opening. Default value is {@code false}.
   *
   * <p>Mutable at runtime: no
   *
   * @param checkLogDataConsistency {@code true} to check data consistency of the database on
   *                                opening
   * @return this {@code EnvironmentConfig} instance
   */
  public EnvironmentConfig setLogForceCheckDataConsistency(final boolean checkLogDataConsistency) {
    return setSetting(LOG_FORCE_CHECK_DATA_CONSISTENCY, checkLogDataConsistency);
  }

  /**
   * Forces data restore routine to proceed even if it is not possible to restore all the data.
   */
  public boolean isLogProceedDataRestoredAtAnyCost() {
    return (Boolean) getSetting(LOG_PROCEED_DATA_RESTORE_AT_ANY_COST);
  }

  /**
   * Forces data restore routine to proceed even if it is not possible to restore all the data.
   *
   * <p>Mutable at runtime: no
   */
  public EnvironmentConfig setLogProceedDataRestoredAtAnyCost(
      final boolean proceedDataRestoredAtAnyCost) {
    return setSetting(LOG_PROCEED_DATA_RESTORE_AT_ANY_COST, proceedDataRestoredAtAnyCost);
  }

  /**
   * Returns {@code true} if any immutable .xd file can be mapped in memory provided there is enough
   * physical memory. On cache miss, LogCache at first tries to check if there is corresponding
   * mapped byte buffer and copies cache page from the buffer, otherwise reads the page from
   * {@linkplain java.io.RandomAccessFile}. If is set to {@code false} then LogCache always reads
   * {@linkplain java.io.RandomAccessFile} on cache miss. Default value was {@code true} before
   * version {@code 1.2.3}. As of {@code 1.2.3}, default value is {@code false}.
   *
   * <p>Mutable at runtime: no
   *
   * @return {@code true} mapping of .xd files in memory is allowed
   * @see #getLogCacheFreePhysicalMemoryThreshold()
   * @deprecated Because of upcoming release of virtual threads feature this property is deprecated.
   */
  @Deprecated
  public boolean getLogCacheUseNio() {
    return (Boolean) getSetting(LOG_CACHE_USE_NIO);
  }

  /**
   * Set {@code true} to allow any immutable .xd file to be mapped in memory provided there is
   * enough physical memory. On cache miss, LogCache at first tries to check if there is
   * corresponding mapped byte buffer and copies cache page from the buffer, otherwise reads the
   * page from {@linkplain java.io.RandomAccessFile}. If is set to {@code false} then LogCache
   * always reads {@linkplain java.io.RandomAccessFile} on cache miss. Default value was
   * {@code true} before version {@code 1.2.3}. As of {@code 1.2.3}, default value is
   * {@code false}.
   *
   * <p>Mutable at runtime: no
   *
   * @param useNio {@code true} is using NIO is allowed
   * @return this {@code EnvironmentConfig} instance
   * @deprecated Because of upcoming release of virtual threads feature this property is deprecated.
   */
  @Deprecated
  public EnvironmentConfig setLogCacheUseNio(final boolean useNio) {
    return setSetting(LOG_CACHE_USE_NIO, useNio);
  }

  /**
   * If {@linkplain #LOG_CACHE_USE_NIO} is {@code true} defines the minimum size in bytes of free
   * physical memory maintained by the cache memory-mapped files on the host where the JVM runs. On
   * cache miss, LogCache checks if corresponding file is mapped in memory, and if it is not and if
   * free physical memory amount is greater than threshold specified by this setting, tries to map
   * the file in memory. Default value is {@code 1_000_000_000L} bytes, i.e. ~1GB.
   *
   * @return minimum size in bytes of free physical memory
   */
  public long getLogCacheFreePhysicalMemoryThreshold() {
    return (Long) getSetting(LOG_CACHE_FREE_PHYSICAL_MEMORY_THRESHOLD);
  }

  /**
   * If {@linkplain #LOG_CACHE_USE_NIO} is {@code true} sets the minimum size in bytes of free
   * physical memory maintained by the cache memory-mapped files on the host where the JVM runs. On
   * cache miss, LogCache checks if corresponding file is mapped in memory, and if it is not and if
   * free physical memory amount is greater than threshold specified by this setting, tries to map
   * the file in memory. Default value is {@code 1_000_000_000L} bytes, i.e. ~1GB.
   *
   * @param freePhysicalMemoryThreshold minimum size in bytes of free physical memory
   * @return this {@code EnvironmentConfig} instance
   */
  public EnvironmentConfig setLogCacheFreePhysicalMemoryThreshold(
      final long freePhysicalMemoryThreshold) {
    return setSetting(LOG_CACHE_FREE_PHYSICAL_MEMORY_THRESHOLD, freePhysicalMemoryThreshold);
  }

  /**
   * Returns {@code true} if the LogCache is shared. Shared cache caches raw binary data (contents
   * of .xd files) of all {@linkplain Environment} instances created in scope of this class loader.
   * By default, the LogCache is shared.
   * <p>Mutable at runtime: no
   *
   * @return {@code true} if the LogCache is shared
   */
  public boolean isLogCacheShared() {
    return (Boolean) getSetting(LOG_CACHE_SHARED);
  }

  /**
   * Set {@code true} if the LogCache should be shared. Shared cache caches raw binary data
   * (contents of .xd files) of all {@linkplain Environment} instances created in scope of this
   * class loader. By default, the LogCache is shared.
   * <p>Mutable at runtime: no
   *
   * @param shared {@code true} if the LogCache should be shared
   * @return this {@code EnvironmentConfig} instance
   */
  public EnvironmentConfig setLogCacheShared(final boolean shared) {
    return setSetting(LOG_CACHE_SHARED, shared);
  }

  /**
   * Returns {@code true} if the LogCache should use lock-free data structures. Default value is
   * {@code true}. There is no practical sense to use "blocking" cache, so the setting will be
   * deprecated in future.
   * <p>Mutable at runtime: no
   *
   * @return {@code true} if the LogCache should use lock-free data structures
   */
  public boolean isLogCacheNonBlocking() {
    return (Boolean) getSetting(LOG_CACHE_NON_BLOCKING);
  }

  /**
   * Set {@code true} if the LogCache should use lock-free data structures. Default value is
   * {@code true}. There is no practical sense to use "blocking" cache, so the setting will be
   * deprecated in future.
   * <p>Mutable at runtime: no
   *
   * @param nonBlocking {@code true} if the LogCache should use lock-free data structures
   * @return this {@code EnvironmentConfig} instance
   */
  public EnvironmentConfig setLogCacheNonBlocking(final boolean nonBlocking) {
    return setSetting(LOG_CACHE_NON_BLOCKING, nonBlocking);
  }

  /**
   * Returns the number of generations of non-blocking LogCache. Is applicable only if
   * {@linkplain #LOG_CACHE_NON_BLOCKING} is set to {@code true}. The higher number of generations
   * is, the higher the cache hit rate is and CPU ticks necessary to get a single page from the
   * cache. Default value is {@code 2}.
   *
   * @return number of generations of non-blocking LogCache
   */
  public int getLogCacheGenerationCount() {
    return (Integer) getSetting(LOG_CACHE_GENERATION_COUNT);
  }

  /**
   * Sets the number of generations of non-blocking LogCache. Is applicable only if
   * {@linkplain #LOG_CACHE_NON_BLOCKING} is set to {@code true}. The higher number of generations
   * is, the higher the cache hit rate is and CPU ticks necessary to get a single page from the
   * cache. Default value is {@code 2}.
   *
   * @param generationCount number of generations of non-blocking LogCache
   * @return this {@code EnvironmentConfig} instance
   */
  public EnvironmentConfig setLogCacheGenerationCount(final int generationCount) {
    if (generationCount < 2) {
      throw new InvalidSettingException("LogCache generation count should greater than 1");
    }
    return setSetting(LOG_CACHE_GENERATION_COUNT, generationCount);
  }

  /**
   * Returns {@code true} LogCache uses {@linkplain java.lang.ref.SoftReference soft references} for
   * holding cached pages. The cache still uses not more memory than it is configured by
   * {@linkplain #MEMORY_USAGE} or {@linkplain #MEMORY_USAGE_PERCENTAGE} settings, but JVM GC can
   * reclaim memory used by the cache on a heavy load surge. On the other hand, use of soft
   * references results in greater JVM GC load and greater general CPU consumption by the cache. So
   * one can choose either memory-flexible, or CPU-optimal cache. Default value is {@code false}.
   * <p>Mutable at runtime: no
   *
   * @return {@code true} if LogCache should use
   * {@linkplain java.lang.ref.SoftReference soft references} for holding cached pages
   */
  public boolean getLogCacheUseSoftReferences() {
    return (Boolean) getSetting(LOG_CACHE_USE_SOFT_REFERENCES);
  }

  /**
   * Set {@code true} if LogCache should use
   * {@linkplain java.lang.ref.SoftReference soft references} for holding cached pages. The cache
   * still uses not more memory than it is configured by {@linkplain #MEMORY_USAGE} or
   * {@linkplain #MEMORY_USAGE_PERCENTAGE} settings, but JVM GC can reclaim memory used by the cache
   * on a heavy load surge. On the other hand, use of soft references results in greater JVM GC load
   * and greater general CPU consumption by the cache. So one can choose either memory-flexible, or
   * CPU-optimal cache. Default value is {@code false}.
   * <p>Mutable at runtime: no
   *
   * @param useSoftReferences {@code true} if LogCache should use
   *                          {@linkplain java.lang.ref.SoftReference soft references} for holding
   *                          cached pages
   * @return this {@code EnvironmentConfig} instance
   */
  public EnvironmentConfig setLogCacheUseSoftReferences(final boolean useSoftReferences) {
    return setSetting(LOG_CACHE_USE_SOFT_REFERENCES, useSoftReferences);
  }

  /**
   * Returns the number of successive pages to be read at once in case of LogCache miss. Reading
   * successive pages can reduce amount of random access to database files. It can be useful in
   * workloads like application warm-up. Default value is {@code 1} which means that no read-ahead
   * strategy is applied.
   *
   * @return number of successive pages to be read at once in case of LogCache miss
   */
  public int getLogCacheReadAheadMultiple() {
    return (Integer) getSetting(LOG_CACHE_READ_AHEAD_MULTIPLE);
  }

  /**
   * Sets the number of successive pages to be read at once in case of LogCache miss. Reading
   * successive pages can reduce amount of random access to database files. It can be useful in
   * workloads like application warm-up. Default value is {@code 1} which means that no read-ahead
   * strategy is applied.
   *
   * @param readAheadMultiple number of successive pages to be read at once in case of LogCache
   *                          miss
   * @return this {@code EnvironmentConfig} instance
   */
  public EnvironmentConfig setLogCacheReadAheadMultiple(final int readAheadMultiple) {
    if (readAheadMultiple < 1) {
      throw new InvalidSettingException("LogCache read ahead multiple should greater than 0");
    }
    return setSetting(LOG_CACHE_READ_AHEAD_MULTIPLE, readAheadMultiple);
  }

  /**
   * Returns {@code true} if LogCache will populate itself with database file pages right after the
   * database is opened using this {@code EnvironmentConfig} instance. Default value is
   * {@code false}.
   * <p>Mutable at runtime: no
   *
   * @return {@code true} if LogCache will populate itself with database file pages
   */
  public boolean getLogCacheWarmup() {
    return (Boolean) getSetting(LOG_CACHE_WARMUP);
  }

  /**
   * Set {@code true} if LogCache should populate itself with database file pages right after the
   * database is opened using this {@code EnvironmentConfig} instance. Default value is
   * {@code false}.
   * <p>Mutable at runtime: no
   *
   * @param warmup {@code true} if LogCache should populate itself with database file pages
   * @return this {@code EnvironmentConfig} instance
   */
  public EnvironmentConfig setLogCacheWarmup(final boolean warmup) {
    return setSetting(LOG_CACHE_WARMUP, warmup);
  }

  /**
   * Returns {@code true} if the Log constructor fails if the database directory is not clean. Can
   * be useful if an applications expects that the database should always be newly created. Default
   * value is {@code false}.
   * <p>Mutable at runtime: no
   *
   * @return {@code true} if the Log constructor fails if the database directory is not clean
   */
  public boolean isLogCleanDirectoryExpected() {
    return (Boolean) getSetting(LOG_CLEAN_DIRECTORY_EXPECTED);
  }

  /**
   * Set {@code true} if the Log constructor should fail if the database directory is not clean. Can
   * be useful if an applications expects that the database should always be newly created. Default
   * value is {@code false}.
   * <p>Mutable at runtime: no
   *
   * @param logCleanDirectoryExpected {@code true} if the Log constructor should fail if the
   *                                  database directory is not clean
   * @return this {@code EnvironmentConfig} instance
   */
  public EnvironmentConfig setLogCleanDirectoryExpected(final boolean logCleanDirectoryExpected) {
    return setSetting(LOG_CLEAN_DIRECTORY_EXPECTED, logCleanDirectoryExpected);
  }

  /**
   * Returns {@code true} if the Log constructor implicitly clears the database if it occurred to be
   * invalid when opened. Default value is {@code false}.
   * <p>Mutable at runtime: no
   *
   * @return {@code true} if the Log constructor should implicitly clear invalid database
   */
  public boolean isLogClearInvalid() {
    return (Boolean) getSetting(LOG_CLEAR_INVALID);
  }

  /**
   * Set {@code true} if the Log constructor should implicitly clear the database if it occurred to
   * be invalid when opened. Default value is {@code false}.
   * <p>Mutable at runtime: no
   *
   * @param logClearInvalid {@code true} if the Log constructor should implicitly clear invalid
   *                        database
   * @return this {@code EnvironmentConfig} instance
   */
  public EnvironmentConfig setLogClearInvalid(final boolean logClearInvalid) {
    return setSetting(LOG_CLEAR_INVALID, logClearInvalid);
  }

  public EnvironmentConfig setLogSkipInvalidLoggableType(final boolean skipInvalidLoggableType) {
    return setSetting(LOG_SKIP_INVALID_LOGGALE_TYPE, skipInvalidLoggableType);
  }

  public boolean isLogSkipInvalidLoggableType() {
    return (Boolean) getSetting(LOG_SKIP_INVALID_LOGGALE_TYPE);
  }

  /**
   * Returns the period in milliseconds to force file system's fsync call that often if
   * {@linkplain #LOG_DURABLE_WRITE} is switched off. Default value is {@code 10000L}.
   * <p>Mutable at runtime: yes
   *
   * @return milliseconds to force file system's fsync call that often
   * @see #getLogDurableWrite()
   */
  public long getLogSyncPeriod() {
    return (Long) getSetting(LOG_SYNC_PERIOD);
  }

  /**
   * Sets the period in milliseconds to force file system's fsync call that often if
   * {@linkplain #LOG_DURABLE_WRITE} is switched off. Default value is {@code 10000L}.
   * <p>Mutable at runtime: yes
   *
   * @param millis milliseconds to force file system's fsync call that often
   * @return this {@code EnvironmentConfig} instance
   * @see #setLogDurableWrite(boolean)
   */
  public EnvironmentConfig setLogSyncPeriod(final long millis) {
    return setSetting(LOG_SYNC_PERIOD, millis);
  }

  /**
   * Returns {@code true} if each complete and immutable {@code Log} file (.xd file) should marked
   * with read-only attribute. Default value is {@code true}.
   * <p>Mutable at runtime: no
   *
   * @return {@code true} if each complete and immutable .xd file should marked with read-only
   * attribute
   */
  public boolean isLogFullFileReadonly() {
    return (Boolean) getSetting(LOG_FULL_FILE_READ_ONLY);
  }

  /**
   * Set {@code true} if each complete and immutable {@code Log} file (.xd file) should marked with
   * read-only attribute. Default value is {@code true}.
   * <p>Mutable at runtime: no
   *
   * @param readonly {@code true} to mark each complete and immutable .xd file with read-only
   *                 attribute
   * @return this {@code EnvironmentConfig} instance
   */
  public EnvironmentConfig setFullFileReadonly(final boolean readonly) {
    return setSetting(LOG_FULL_FILE_READ_ONLY, readonly);
  }

  /**
   * For {@linkplain DataReaderWriterProvider#DEFAULT_READER_WRITER_PROVIDER} used as
   * {@linkplain DataReaderWriterProvider} service provider interface implementation, if is set to
   * {@code true} then the database can be opened on a removable storage. Attempt to open database
   * on a storage of not allowed type results in {@linkplain StorageTypeNotAllowedException}.
   * Default value is {@code false}.
   * <p>Mutable at runtime: no
   *
   * @return {@code true} if the database can be opened on a removable storage
   * @since 1.4.0
   */
  public boolean isLogAllowRemovable() {
    return (Boolean) getSetting(LOG_ALLOW_REMOVABLE);
  }

  /**
   * For {@linkplain DataReaderWriterProvider#DEFAULT_READER_WRITER_PROVIDER} used as
   * {@linkplain DataReaderWriterProvider} service provider interface implementation, if is set to
   * {@code true} then the database can be opened on a removable storage. Attempt to open database
   * on a storage of not allowed type results in {@linkplain StorageTypeNotAllowedException}.
   * Default value is {@code false}.
   * <p>Mutable at runtime: no
   *
   * @param allow {@code true} to allow using database located on removable storage
   * @return this {@code EnvironmentConfig} instance
   * @since 1.4.0
   */
  public EnvironmentConfig setLogAllowRemovable(final boolean allow) {
    return setSetting(LOG_ALLOW_REMOVABLE, allow);
  }

  /**
   * For {@linkplain DataReaderWriterProvider#DEFAULT_READER_WRITER_PROVIDER} used as
   * {@linkplain DataReaderWriterProvider} service provider interface implementation, if is set to
   * {@code true} then the database can be opened on a remote storage. Attempt to open database on a
   * storage of not allowed type results in {@linkplain StorageTypeNotAllowedException}. Default
   * value is {@code false}.
   * <p>Mutable at runtime: no
   *
   * @return {@code true} if the database can be opened on a remote storage
   * @since 1.4.0
   */
  public boolean isLogAllowRemote() {
    return (Boolean) getSetting(LOG_ALLOW_REMOTE);
  }

  /**
   * For {@linkplain DataReaderWriterProvider#DEFAULT_READER_WRITER_PROVIDER} used as
   * {@linkplain DataReaderWriterProvider} service provider interface implementation, if is set to
   * {@code true} then the database can be opened on a remote storage. Attempt to open database on a
   * storage of not allowed type results in {@linkplain StorageTypeNotAllowedException}. Default
   * value is {@code false}.
   * <p>Mutable at runtime: no
   *
   * @param allow {@code true} to allow using database located on remote storage
   * @return this {@code EnvironmentConfig} instance
   * @since 1.4.0
   */
  public EnvironmentConfig setLogAllowRemote(final boolean allow) {
    return setSetting(LOG_ALLOW_REMOTE, allow);
  }

  /**
   * For {@linkplain DataReaderWriterProvider#DEFAULT_READER_WRITER_PROVIDER} used as
   * {@linkplain DataReaderWriterProvider} service provider interface implementation, if is set to
   * {@code true} then the database can be opened on RAM-disk. Attempt to open database on a storage
   * of not allowed type results in {@linkplain StorageTypeNotAllowedException}. Default value is
   * {@code false}.
   * <p>Mutable at runtime: no
   *
   * @return {@code true} if the database can be opened on RAM-disk
   * @since 1.4.0
   */
  public boolean isLogAllowRamDisk() {
    return (Boolean) getSetting(LOG_ALLOW_RAM_DISK);
  }

  /**
   * For {@linkplain DataReaderWriterProvider#DEFAULT_READER_WRITER_PROVIDER} used as
   * {@linkplain DataReaderWriterProvider} service provider interface implementation, if is set to
   * {@code true} then the database can be opened on RAM-disk. Attempt to open database on a storage
   * of not allowed type results in {@linkplain StorageTypeNotAllowedException}. Default value is
   * {@code false}.
   * <p>Mutable at runtime: no
   *
   * @param allow {@code true} to allow using database located on RAM-disk
   * @return this {@code EnvironmentConfig} instance
   * @since 1.4.0
   */
  public EnvironmentConfig setLogAllowRamDisk(final boolean allow) {
    return setSetting(LOG_ALLOW_RAM_DISK, allow);
  }

  /**
   * Returns fully-qualified name of the {@linkplain DataReaderWriterProvider} service provide
   * interface implementation which will be used to create {@linkplain DataReader} and
   * {@linkplain DataWriter} instances. This setting can be used to customize storage: define
   * in-memory one, in-cloud, etc. Default value is
   * {@linkplain DataReaderWriterProvider#DEFAULT_READER_WRITER_PROVIDER} which means that file
   * system must be used as a storage. Several settings are applicable only if
   * FileDataReaderWriterProvider is used: {@linkplain #LOG_DURABLE_WRITE},
   * {@linkplain #LOG_SYNC_PERIOD}, {@linkplain #LOG_CACHE_OPEN_FILES},
   * {@linkplain #LOG_FULL_FILE_READ_ONLY}, {@linkplain #LOG_CACHE_USE_NIO},
   * {@linkplain #LOG_CACHE_FREE_PHYSICAL_MEMORY_THRESHOLD}.
   * <p>Mutable at runtime: no
   *
   * @return fully-qualified name of the {@linkplain DataReaderWriterProvider} service provide
   * interface implementation
   */
  public String getLogDataReaderWriterProvider() {
    return (String) getSetting(LOG_DATA_READER_WRITER_PROVIDER);
  }

  /**
   * Sets fully-qualified name of the {@linkplain DataReaderWriterProvider} service provide
   * interface implementation which will be used to create {@linkplain DataReader} and
   * {@linkplain DataWriter} instances. This setting can be used to customize storage: define
   * in-memory one, in-cloud, etc. Default value is
   * {@linkplain DataReaderWriterProvider#DEFAULT_READER_WRITER_PROVIDER} which means that file
   * system must be used as a storage. Several settings are applicable only if
   * FileDataReaderWriterProvider is used: {@linkplain #LOG_DURABLE_WRITE},
   * {@linkplain #LOG_SYNC_PERIOD}, {@linkplain #LOG_CACHE_OPEN_FILES},
   * {@linkplain #LOG_FULL_FILE_READ_ONLY}, {@linkplain #LOG_CACHE_USE_NIO},
   * {@linkplain #LOG_CACHE_FREE_PHYSICAL_MEMORY_THRESHOLD}.
   * <p>Mutable at runtime: no
   *
   * @param provider fully-qualified name of the {@linkplain DataReaderWriterProvider} service
   *                 provide interface implementation
   * @return this {@code EnvironmentConfig} instance
   */
  public EnvironmentConfig setLogDataReaderWriterProvider(@NotNull final String provider) {
    return setSetting(LOG_DATA_READER_WRITER_PROVIDER, provider);
  }

  /**
   * Returns {@code true} if the {@linkplain Environment} instance is read-only. Default value is
   * {@code false}.
   * <p>Mutable at runtime: yes
   * <p>
   * *WARNING* do not use this method to check if {@linkplain Environment} is working in read-only
   * mode at runtime. Please use {@linkplain  Environment#isReadOnly()} instead.
   *
   * @return {@code true} if the {@linkplain Environment} instance is read-only
   */
  public boolean getEnvIsReadonly() {
    return (Boolean) getSetting(ENV_IS_READONLY);
  }

  /**
   * Set {@code true} to turn the {@linkplain Environment} instance to read-only mode. Default value
   * is {@code false}.
   * <p>Mutable at runtime: yes
   *
   * @param isReadonly {@code true} to turn the {@linkplain Environment} instance to read-only mode
   * @return this {@code EnvironmentConfig} instance
   */
  public EnvironmentConfig setEnvIsReadonly(final boolean isReadonly) {
    return setSetting(ENV_IS_READONLY, isReadonly);
  }

  /**
   * If is set to {@code true} and {@linkplain #ENV_IS_READONLY} is also {@code true} then the
   * {@linkplain Environment} obligatorily creates transactions for which
   * {@linkplain Transaction#isReadonly()} is {@code true}. Read-only transactions fail-fast with
   * {@linkplain ReadonlyTransactionException} on attempt to modify data. If is set to {@code false}
   * and {@linkplain #ENV_IS_READONLY} is set to {@code true} then the {@linkplain Environment}
   * creates transaction that allow to accumulate changes but cannot be flushed ot committed since
   * the {@linkplain Environment} is read-only. Default value is {@code true}.
   * <p>Mutable at runtime: yes
   *
   * @return {@code true} if attempt to modify data won't fail immediately in read-only mode
   */
  public boolean getEnvFailFastInReadonly() {
    return (Boolean) getSetting(ENV_FAIL_FAST_IN_READONLY);
  }

  /**
   * If is set to {@code true} and {@linkplain #ENV_IS_READONLY} is also {@code true} then the
   * {@linkplain Environment} obligatorily creates transactions for which
   * {@linkplain Transaction#isReadonly()} is {@code true}. Read-only transactions fail-fast with
   * {@linkplain ReadonlyTransactionException} on attempt to modify data. If is set to {@code false}
   * and {@linkplain #ENV_IS_READONLY} is set to {@code true} then the {@linkplain Environment}
   * creates transaction that allow to accumulate changes but cannot be flushed ot committed since
   * the {@linkplain Environment} is read-only. Default value is {@code true}.
   * <p>Mutable at runtime: yes
   *
   * @param failFast {@code true} if attempt modify data shouldn fail immediately in read-only mode
   * @return this {@code EnvironmentConfig} instance
   */
  @SuppressWarnings("UnusedReturnValue")
  public EnvironmentConfig setEnvFailFastInReadonly(final boolean failFast) {
    return setSetting(ENV_FAIL_FAST_IN_READONLY, failFast);
  }

  /**
   * If is set to {@code true} and {@linkplain #ENV_IS_READONLY} is also {@code true} then
   * {@linkplain Environment#openStore(String, StoreConfig, Transaction)} doesn't try to create a
   * {@linkplain Store}, but returns an empty immutable instance instead. Default value is
   * {@code false}.
   * <p>Mutable at runtime: yes
   *
   * @return {@code true} if attempt to create a {@linkplain Store} won't fail immediately in
   * read-only mode
   */
  public boolean getEnvReadonlyEmptyStores() {
    return (Boolean) getSetting(ENV_READONLY_EMPTY_STORES);
  }

  /**
   * If is set to {@code true} and {@linkplain #ENV_IS_READONLY} is also {@code true} then
   * {@linkplain Environment#openStore(String, StoreConfig, Transaction)} doesn't try to create a
   * {@linkplain Store}, but returns an empty immutable instance instead. Default value is
   * {@code false}.
   * <p>Mutable at runtime: yes
   *
   * @param readonlyEmptyStores {@code true} if attempt to create a {@linkplain Store} shouldn't
   *                            fail immediately in read-only mode
   * @return this {@code EnvironmentConfig} instance
   */
  public EnvironmentConfig setEnvReadonlyEmptyStores(final boolean readonlyEmptyStores) {
    return setSetting(ENV_READONLY_EMPTY_STORES, readonlyEmptyStores);
  }

  /**
   * Returns the size of the "store-get" cache. The "store-get" cache can increase performance of
   * {@linkplain Store#get(Transaction, ByteIterable)} in certain cases. Default value is {@code 0}
   * what means that the cache is inactive. If the setting is mutated at runtime the cache is
   * invalidated.
   * <p>Mutable at runtime: yes
   *
   * @return size of the "store-get" cache
   */
  public int getEnvStoreGetCacheSize() {
    return (Integer) getSetting(ENV_STOREGET_CACHE_SIZE);
  }

  /**
   * Sets the size of the "store-get" cache. The "store-get" cache can increase performance of
   * {@linkplain Store#get(Transaction, ByteIterable)} in certain cases. Default value is {@code 0}
   * what means that the cache is inactive. If the setting is mutated at runtime the cache is
   * invalidated.
   * <p>Mutable at runtime: yes
   *
   * @param storeGetCacheSize size of the "store-get" cache
   * @return this {@code EnvironmentConfig} instance
   */
  @SuppressWarnings("UnusedReturnValue")
  public EnvironmentConfig setEnvStoreGetCacheSize(final int storeGetCacheSize) {
    if (storeGetCacheSize < 0) {
      throw new InvalidSettingException("Negative StoreGetCache size");
    }
    return setSetting(ENV_STOREGET_CACHE_SIZE, storeGetCacheSize);
  }

  public int getEnvStoreGetCacheMinTreeSize() {
    return (Integer) getSetting(ENV_STOREGET_CACHE_MIN_TREE_SIZE);
  }

  public EnvironmentConfig setEnvStoreGetCacheMinTreeSize(final int treeSize) {
    if (treeSize < 0) {
      throw new InvalidSettingException("Negative tree size");
    }
    return setSetting(ENV_STOREGET_CACHE_MIN_TREE_SIZE, treeSize);
  }

  public int getEnvStoreGetCacheMaxValueSize() {
    return (Integer) getSetting(ENV_STOREGET_CACHE_MAX_VALUE_SIZE);
  }

  public EnvironmentConfig setEnvStoreGetCacheMaxValueSize(final int valueSize) {
    if (valueSize < 0) {
      throw new InvalidSettingException("Negative value size");
    }
    return setSetting(ENV_STOREGET_CACHE_MAX_VALUE_SIZE, valueSize);
  }

  /**
   * Returns {@code true} if {@linkplain Environment#close()} shouldn't check if there are
   * unfinished transactions. Otherwise it should check and throw {@linkplain ExodusException} if
   * there are. Default value is {@code false}.
   * <p>Mutable at runtime: yes
   *
   * @return {@code true} if {@linkplain Environment#close()} shouldn't check unfinished
   * transactions
   * @see Environment#close()
   */
  public boolean getEnvCloseForcedly() {
    return (Boolean) getSetting(ENV_CLOSE_FORCEDLY);
  }

  /**
   * List of stores to remove before compaction is started on environment.
   */
  public String getStoresToRemoveBeforeCompaction() {
    return (String) getSetting(ENV_STORES_TO_REMOVE_BEFORE_COMPACTION);
  }

  /**
   * Set {@code true} if {@linkplain Environment#close()} shouldn't check if there are unfinished
   * transactions. Set {@code false} if it should check and throw {@linkplain ExodusException} if
   * there are unfinished transactions. Default value is {@code false}.
   * <p>Mutable at runtime: yes
   *
   * @param closeForcedly {@code true} if {@linkplain Environment#close()} should ignore unfinished
   *                      transactions
   * @return this {@code EnvironmentConfig} instance
   * @see Environment#close()
   */
  public EnvironmentConfig setEnvCloseForcedly(final boolean closeForcedly) {
    return setSetting(ENV_CLOSE_FORCEDLY, closeForcedly);
  }

  /**
   * If is set to {@code true} then {@linkplain Environment} performs check of consistency of
   * datastructures stored in backup files. Default value is {@code false}.
   * <p>Mutable at runtime: no
   */
  public boolean getCheckBackupConsistency() {
    return (Boolean) getSetting(ENV_CHECK_BACKUP_CONSISTENCY);
  }

  public boolean getCheckDataStructuresConsistency() {
    return (Boolean) getSetting(ENV_CHECK_DATA_STRUCTURES_CONSISTENCY);
  }


  /**
   * Returns the number of millisecond which a {@linkplain Transaction} can try to flush without
   * attempts to upgrade (switch to an exclusive mode). Default value is {@code 2000L}.
   * <p>Mutable at runtime: yes
   *
   * @return number of millisecond which a {@linkplain Transaction} can try to flush without
   * attempts to upgrade
   * @see Transaction
   * @see #getEnvTxnReplayMaxCount()
   */
  public long getEnvTxnReplayTimeout() {
    return (Long) getSetting(ENV_TXN_REPLAY_TIMEOUT);
  }

  /**
   * Sets the number of millisecond which a {@linkplain Transaction} can try to flush without
   * attempts to upgrade (switch to an exclusive mode). Default value is {@code 2000L}.
   * <p>Mutable at runtime: yes
   *
   * @param timeout number of millisecond which a {@linkplain Transaction} can try to flush without
   *                attempts to upgrade
   * @return this {@code EnvironmentConfig} instanceR
   * @see Transaction
   * @see #setEnvTxnReplayMaxCount(int)
   */
  public EnvironmentConfig setEnvTxnReplayTimeout(final long timeout) {
    if (timeout < 0) {
      throw new InvalidSettingException("Negative transaction replay timeout");
    }
    return setSetting(ENV_TXN_REPLAY_TIMEOUT, timeout);
  }

  /**
   * Returns the number of times which a {@linkplain Transaction} can try to flush without attempts
   * to upgrade (switch to an exclusive mode). Default value is {@code 2}.
   * <p>Mutable at runtime: yes
   *
   * @return number of times which a {@linkplain Transaction} can try to flush without attempts to
   * upgrade
   * @see Transaction
   * @see #getEnvTxnReplayTimeout()
   */
  public int getEnvTxnReplayMaxCount() {
    return (Integer) getSetting(ENV_TXN_REPLAY_MAX_COUNT);
  }

  /**
   * Sets the number of times which a {@linkplain Transaction} can try to flush without attempts to
   * upgrade (switch to an exclusive mode). Default value is {@code 2}.
   * <p>Mutable at runtime: yes
   *
   * @param count number of times which a {@linkplain Transaction} can try to flush without attempts
   *              to upgrade
   * @return this {@code EnvironmentConfig} instance
   * @see Transaction
   * @see #setEnvTxnReplayTimeout(long)
   */
  public EnvironmentConfig setEnvTxnReplayMaxCount(final int count) {
    if (count < 0) {
      throw new InvalidSettingException("Negative transaction replay count");
    }
    return setSetting(ENV_TXN_REPLAY_MAX_COUNT, count);
  }

  /**
   * If is set to {@code true} then any upgraded {@linkplain Transaction} will downgrade itself
   * after {@linkplain Transaction#flush()}. Default value is {@code true}.
   * <p>Mutable at runtime: yes
   *
   * @return {@code true} if any upgraded {@linkplain Transaction} will downgrade itself after flush
   */
  public boolean getEnvTxnDowngradeAfterFlush() {
    return (Boolean) getSetting(ENV_TXN_DOWNGRADE_AFTER_FLUSH);
  }

  /**
   * If is set to {@code true} then any upgraded {@linkplain Transaction} will downgrade itself
   * after {@linkplain Transaction#flush()}. Default value is {@code true}.
   * <p>Mutable at runtime: yes
   *
   * @param downgrade {@code true} if any upgraded {@linkplain Transaction} will downgrade itself
   *                  after flush
   * @return this {@code EnvironmentConfig} instance
   */
  public EnvironmentConfig setEnvTxnDowngradeAfterFlush(final boolean downgrade) {
    return setSetting(ENV_TXN_DOWNGRADE_AFTER_FLUSH, downgrade);
  }

  /**
   * If is set to {@code true} then any write operation can be performed only in the thread which
   * the transaction was created in. Default value is {@code false}.
   * <p>Mutable at runtime: yes
   *
   * @return {@code true} if any write operation can be performed only in the thread which the
   * transaction was created in
   * @see Transaction
   */
  public boolean getEnvTxnSingleThreadWrites() {
    return (Boolean) getSetting(ENV_TXN_SINGLE_THREAD_WRITES);
  }

  /**
   * If is set to {@code true} then any write operation can be performed only in the thread which
   * the transaction was created in. Default value is {@code false}.
   * <p>Mutable at runtime: yes
   *
   * @param singleThreadWrites {@code true} then any write operation can be performed only in the
   *                           thread which the transaction was created in
   * @return this {@code EnvironmentConfig} instance
   */
  public EnvironmentConfig setEnvTxnSingleThreadWrites(final boolean singleThreadWrites) {
    return setSetting(ENV_TXN_SINGLE_THREAD_WRITES, singleThreadWrites);
  }

  /**
   * If is set to {@code true} then each transaction, read/write or read-only, saves stack trace
   * when it is finished (aborted or committed). The stack trace is then reported with
   * {@code TransactionFinishedException}. Default value is {@code false}.
   * <p>Mutable at runtime: yes
   *
   * @return {@code true} if each transaction saves stack trace when it is finished
   * @see Transaction
   * @since 1.4.0
   */
  public boolean isEnvTxnTraceFinish() {
    return (Boolean) getSetting(ENV_TXN_TRACE_FINISH);
  }

  /**
   * If is set to {@code true} then each transaction, read/write or read-only, saves stack trace
   * when it is finished (aborted or committed). The stack trace is then reported with
   * {@code TransactionFinishedException}. Default value is {@code false}.
   * <p>Mutable at runtime: yes
   *
   * @param traceFinish {@code true} if each transaction should save stack trace when it is
   *                    finished
   * @return this {@code EnvironmentConfig} instance
   * @see Transaction
   * @since 1.4.0
   */
  public EnvironmentConfig setEnvTxnTraceFinish(final boolean traceFinish) {
    return setSetting(ENV_TXN_TRACE_FINISH, traceFinish);
  }

  /**
   * Returns the number of {@linkplain Transaction transactions} that can be started in parallel. By
   * default it is unlimited.
   * <p>Mutable at runtime: no
   *
   * @return number of {@linkplain Transaction transactions} that can be started in parallel
   */
  public int getEnvMaxParallelTxns() {
    return (Integer) getSetting(ENV_MAX_PARALLEL_TXNS);
  }

  /**
   * Sets the number of {@linkplain Transaction transactions} that can be started in parallel. By
   * default it is unlimited.
   * <p>Mutable at runtime: no
   *
   * @param maxParallelTxns number of {@linkplain Transaction transactions} that can be started in
   *                        parallel
   * @return this {@code EnvironmentConfig} instance
   */
  public EnvironmentConfig setEnvMaxParallelTxns(final int maxParallelTxns) {
    return setSetting(ENV_MAX_PARALLEL_TXNS, maxParallelTxns);
  }

  /**
   * Returns the number of read-only {@linkplain Transaction transactions} that can be started in
   * parallel. By default it is unlimited.
   * <p>Mutable at runtime: no
   * <p>
   * As of 1.4.0, is deprecated.
   *
   * @return number of read-only {@linkplain Transaction transactions} that can be started in
   * parallel
   */
  @SuppressWarnings("MethodMayBeStatic")
  @Deprecated
  public int getEnvMaxParallelReadonlyTxns() {
    return Integer.MAX_VALUE;
  }

  /**
   * Sets the number of read-only {@linkplain Transaction transactions} that can be started in
   * parallel. By default it is unlimited.
   * <p>Mutable at runtime: no
   * <p>
   * As of 1.4.0, is deprecated.
   *
   * @param maxParallelReadonlyTxns number of read-only {@linkplain Transaction transactions} that
   *                                can be started in parallel
   * @return this {@code EnvironmentConfig} instance
   */
  public EnvironmentConfig setEnvMaxParallelReadonlyTxns(final int maxParallelReadonlyTxns) {
    return this;
  }

  /**
   * Returns {@linkplain Transaction} timeout in milliseconds. If transaction doesn't finish in this
   * timeout then it is reported in logs as stuck along with stack trace which it was created with.
   * Default value is {@code 0} which means that no timeout for a {@linkplain Transaction} is
   * defined. In that case, no monitor of stuck transactions is started. Otherwise it is started for
   * each {@linkplain Environment}, though consuming only a single {@linkplain Thread} amongst all
   * environments created within a single class loader.
   * <p>Mutable at runtime: no
   *
   * @return timeout of a {@linkplain Transaction} in milliseconds
   * @see #getEnvMonitorTxnsCheckFreq()
   */
  public int getEnvMonitorTxnsTimeout() {
    return (Integer) getSetting(ENV_MONITOR_TXNS_TIMEOUT);
  }

  /**
   * Sets {@linkplain Transaction} timeout in milliseconds. If transaction doesn't finish in this
   * timeout then it is reported in logs as stuck along with stack trace which it was created with.
   * Default value is {@code 0} which means that no timeout for a {@linkplain Transaction} is
   * defined. In that case, no monitor of stuck transactions is started. Otherwise it is started for
   * each {@linkplain Environment}, though consuming only a single {@linkplain Thread} amongst all
   * environments created within a single class loader.
   * <p>Mutable at runtime: no
   *
   * @param timeout timeout of a {@linkplain Transaction} in milliseconds
   * @return this {@code EnvironmentConfig} instance
   * @see #setEnvMonitorTxnsCheckFreq(int)
   */
  public EnvironmentConfig setEnvMonitorTxnsTimeout(final int timeout) {
    if (timeout != 0 && timeout < 1000) {
      throw new InvalidSettingException("Transaction timeout should be greater than a second");
    }
    setSetting(ENV_MONITOR_TXNS_TIMEOUT, timeout);
    if (timeout > 0 && timeout < getEnvMonitorTxnsCheckFreq()) {
      setEnvMonitorTxnsCheckFreq(timeout);
    }
    return this;
  }

  /**
   * Defines {@linkplain Transaction} expiration timeout in milliseconds. If transaction doesn't
   * finish in this timeout then it is forced to be finished. Default value is {@code 8} hours.
   * {@code 0} value means that no expiration for a {@linkplain Transaction} is defined. Otherwise
   * it is started for each {@linkplain Environment}, though consuming only a single
   * {@linkplain Thread} amongst all environments created within a single class loader.
   * <p>Mutable at runtime: no
   *
   * @return expiration timeout of a {@linkplain Transaction} in milliseconds
   * @see #getEnvMonitorTxnsCheckFreq()
   */
  public int getEnvMonitorTxnsExpirationTimeout() {
    return (Integer) getSetting(ENV_MONITOR_TXNS_EXPIRATION_TIMEOUT);
  }

  /**
   * Defines {@linkplain Transaction} expiration timeout in milliseconds. If transaction doesn't
   * finish in this timeout then it is forced to be finished. Default value is {@code 8} hours.
   * {@code 0} value means that no expiration for a {@linkplain Transaction} is defined. Otherwise
   * it is started for each {@linkplain Environment}, though consuming only a single
   * {@linkplain Thread} amongst all environments created within a single class loader.
   * <p>Mutable at runtime: no
   *
   * @param timeout timeout of a {@linkplain Transaction} in milliseconds
   * @return this {@code EnvironmentConfig} instance
   * @see #setEnvMonitorTxnsCheckFreq(int)
   */
  public EnvironmentConfig setEnvMonitorTxnsExpirationTimeout(final int timeout) {
    if (timeout != 0 && timeout < 1000) {
      throw new InvalidSettingException("Transaction timeout should be greater than a second");
    }
    setSetting(ENV_MONITOR_TXNS_EXPIRATION_TIMEOUT, timeout);
    if (timeout > 0 && timeout < getEnvMonitorTxnsCheckFreq()) {
      setEnvMonitorTxnsCheckFreq(timeout);
    }
    return this;
  }

  /**
   * If {@linkplain #ENV_MONITOR_TXNS_TIMEOUT} is non-zero then stuck transactions monitor starts
   * and checks {@linkplain Environment}'s transactions with this frequency (period) specified in
   * milliseconds. Default value is {@code 60000}, one minute.
   * <p>Mutable at runtime: no
   *
   * @return frequency (period) in milliseconds of checking stuck transactions
   * @see #getEnvMonitorTxnsTimeout()
   */
  public int getEnvMonitorTxnsCheckFreq() {
    return (Integer) getSetting(ENV_MONITOR_TXNS_CHECK_FREQ);
  }

  /**
   * If {@linkplain #ENV_MONITOR_TXNS_TIMEOUT} is non-zero then stuck transactions monitor starts
   * and checks {@linkplain Environment}'s transactions with this frequency (period) specified in
   * milliseconds. Default value is {@code 60000}, one minute.
   * <p>Mutable at runtime: no
   *
   * @param freq frequency (period) in milliseconds of checking stuck transactions
   * @return this {@code EnvironmentConfig} instance
   * @see #setEnvMonitorTxnsTimeout(int)
   * @see #setEnvMonitorTxnsExpirationTimeout(int)
   */
  public EnvironmentConfig setEnvMonitorTxnsCheckFreq(final int freq) {
    return setSetting(ENV_MONITOR_TXNS_CHECK_FREQ, freq);
  }

  /**
   * Returns {@code true} if the {@linkplain Environment} gathers statistics. If
   * {@linkplain #MANAGEMENT_ENABLED} is also {@code true} then the statistics is exposed by the JMX
   * managed bean. Default value is {@code true}.
   * <p>Mutable at runtime: no
   *
   * @return {@code true} if the {@linkplain Environment} gathers statistics
   * @see Environment#getStatistics()
   */
  public boolean getEnvGatherStatistics() {
    return (Boolean) getSetting(ENV_GATHER_STATISTICS);
  }

  /**
   * Set {@code true} if the {@linkplain Environment} should gather statistics. If
   * {@linkplain #MANAGEMENT_ENABLED} is also {@code true} then the statistics is exposed by the JMX
   * managed bean. Default value is {@code true}.
   * <p>Mutable at runtime: no
   *
   * @param gatherStatistics {@code true} if the {@linkplain Environment} should gather statistics
   * @return this {@code EnvironmentConfig} instance
   * @see Environment#getStatistics()
   */
  public EnvironmentConfig setEnvGatherStatistics(final boolean gatherStatistics) {
    return setSetting(ENV_GATHER_STATISTICS, gatherStatistics);
  }

  /**
   * Returns {@code true} if the {@linkplain Environment} will compact itself on opening. Default
   * value is {@code false}.
   * <p>Mutable at runtime: no
   *
   * @return {@code true} if the {@linkplain Environment} will compact itself on opening
   */
  public boolean getEnvCompactOnOpen() {
    return (Boolean) getSetting(ENV_COMPACT_ON_OPEN);
  }

  /**
   * Set {@code true} if the {@linkplain Environment} should compact itself on opening Default value
   * is {@code false}.
   * <p>Mutable at runtime: no
   *
   * @param compactOnOpen {@code true} if the {@linkplain Environment} should  compact itself on
   *                      opening
   * @return this {@code EnvironmentConfig} instance
   */
  public EnvironmentConfig setEnvCompactOnOpen(final boolean compactOnOpen) {
    return setSetting(ENV_COMPACT_ON_OPEN, compactOnOpen);
  }

  /**
   * Internal property. Not for public use.
   */
  public boolean getEnvCompactInSingleBatchOnOpen() {
    return (Boolean) getSetting(ENV_COMPACT_IN_SINGLE_BATCH_ON_OPEN);
  }

  /**
   * Internal property. Not for public use.
   */
  public EnvironmentConfig setEnvCompactInSingleBatchOnOpen(
      final boolean compactInSingleBatchOnOpen) {
    return setSetting(ENV_COMPACT_IN_SINGLE_BATCH_ON_OPEN, compactInSingleBatchOnOpen);
  }


  /**
   * Returns the maximum size of page of B+Tree. Default value is {@code 128}.
   * <p>Mutable at runtime: yes
   *
   * @return maximum size of page of B+Tree
   */
  public int getTreeMaxPageSize() {
    return (Integer) getSetting(TREE_MAX_PAGE_SIZE);
  }

  /**
   * Sets the maximum size of page of B+Tree. Default value is {@code 128}. Only sizes in the range
   * [16..1024] are accepted.
   * <p>Mutable at runtime: yes
   *
   * @param pageSize maximum size of page of B+Tree
   * @return this {@code EnvironmentConfig} instance
   * @throws InvalidSettingException page size is not in the range [16..1024]
   */
  public EnvironmentConfig setTreeMaxPageSize(final int pageSize) throws InvalidSettingException {
    if (pageSize < 16 || pageSize > 1024) {
      throw new InvalidSettingException("Invalid tree page size: " + pageSize);
    }
    return setSetting(TREE_MAX_PAGE_SIZE, pageSize);
  }

  /**
   * Returns the maximum size of page of duplicates sub-B+Tree. Default value is {@code 8}.
   * <p>Mutable at runtime: yes
   *
   * @return maximum size of page of duplicates sub-B+Tree
   */
  public int getTreeDupMaxPageSize() {
    return (Integer) getSetting(TREE_DUP_MAX_PAGE_SIZE);
  }

  /**
   * Sets the maximum size of page of duplicates sub-B+Tree. Default value is {@code 8}. Only sizes
   * in the range [8..128] are accepted.
   * <p>Mutable at runtime: yes
   *
   * @param pageSize maximum size of page of duplicates sub-B+Tree
   * @return this {@code EnvironmentConfig} instance
   * @throws InvalidSettingException page size is not in the range [8..128]
   */
  public EnvironmentConfig setTreeDupMaxPageSize(final int pageSize)
      throws InvalidSettingException {
    if (pageSize < 8 || pageSize > 128) {
      throw new InvalidSettingException("Invalid dup tree page size: " + pageSize);
    }
    return setSetting(TREE_DUP_MAX_PAGE_SIZE, pageSize);
  }

  /**
   * As of 1.0.5, is deprecated and has no effect.
   * <p>Mutable at runtime: no
   *
   * @return {@code 0}
   */
  @SuppressWarnings("MethodMayBeStatic")
  @Deprecated
  public int getTreeNodesCacheSize() {
    return 0;
  }

  /**
   * As of 1.0.5, is deprecated and has no effect.
   * <p>Mutable at runtime: no
   *
   * @return this {@code EnvironmentConfig} instance
   */
  @Deprecated
  public EnvironmentConfig setTreeNodesCacheSize(final int cacheSize) {
    return this;
  }

  /**
   * Returns {@code true} if the database garbage collector is enabled. Default value is
   * {@code true}. Switching GC off makes sense only for debugging and troubleshooting purposes.
   * <p>Mutable at runtime: yes
   *
   * @return {@code true} if the database garbage collector is enabled
   */
  public boolean isGcEnabled() {
    return (Boolean) getSetting(GC_ENABLED);
  }

  /**
   * Set {@code true} to enable the database garbage collector. Default value is {@code true}.
   * Switching GC off makes sense only for debugging and troubleshooting purposes.
   * <p>Mutable at runtime: yes
   *
   * @param enabled {@code true} to enable the database garbage collector
   * @return this {@code EnvironmentConfig} instance
   */
  public EnvironmentConfig setGcEnabled(boolean enabled) {
    return setSetting(GC_ENABLED, enabled);
  }

  /**
   * Returns the number of milliseconds which the database garbage collector is postponed for after
   * the {@linkplain Environment} is created. Default value is {@code 10000}.
   * <p>Mutable at runtime: no
   *
   * @return number of milliseconds which the database garbage collector is postponed for after the
   * {@linkplain Environment} is created
   */
  public int getGcStartIn() {
    return (Integer) getSetting(GC_START_IN);
  }

  /**
   * Sets the number of milliseconds which the database garbage collector is postponed for after the
   * {@linkplain Environment} is created. Default value is {@code 10000}.
   * <p>Mutable at runtime: no
   *
   * @param startInMillis number of milliseconds which the database garbage collector should be
   *                      postponed for after the {@linkplain Environment} is created
   * @return this {@code EnvironmentConfig} instance
   * @throws InvalidSettingException {@code startInMillis} is negative
   */
  @SuppressWarnings("UnusedReturnValue")
  public EnvironmentConfig setGcStartIn(final int startInMillis) throws InvalidSettingException {
    if (startInMillis < 0) {
      throw new InvalidSettingException(
          "GC can't be postponed for that number of milliseconds: " + startInMillis);
    }
    return setSetting(GC_START_IN, startInMillis);
  }

  /**
   * Returns percent of minimum database utilization. Default value is {@code 50}. That means that
   * 50 percent of free space in raw data in {@code Log} files (.xd files) is allowed. If database
   * utilization is less than defined (free space percent is more than {@code 50}), the database
   * garbage collector is triggered.
   * <p>Mutable at runtime: yes
   *
   * @return percent of minimum database utilization
   */
  public int getGcMinUtilization() {
    return (Integer) getSetting(GC_MIN_UTILIZATION);
  }

  /**
   * Sets percent of minimum database utilization. Default value is {@code 50}. That means that 50
   * percent of free space in raw data in {@code Log} files (.xd files) is allowed. If database
   * utilization is less than defined (free space percent is more than {@code 50}), the database
   * garbage collector is triggered.
   * <p>Mutable at runtime: yes
   *
   * @param percent percent of minimum database utilization
   * @return this {@code EnvironmentConfig} instance
   * @throws InvalidSettingException {@code percent} is not in the range [1..90]
   */
  @SuppressWarnings("UnusedReturnValue")
  public EnvironmentConfig setGcMinUtilization(int percent) throws InvalidSettingException {
    if (percent < 1 || percent > 90) {
      throw new InvalidSettingException("Invalid minimum log files utilization: " + percent);
    }
    return setSetting(GC_MIN_UTILIZATION, percent);
  }

  /**
   * If returns {@code true} the database garbage collector renames files rather than deletes them.
   * Default value is {@code false}. It makes sense to change this setting only for debugging and
   * troubleshooting purposes.
   * <p>Mutable at runtime: yes
   *
   * @return {@code true} if the database garbage collector should rename files rather than deletes
   * them
   */
  public boolean getGcRenameFiles() {
    return (Boolean) getSetting(GC_RENAME_FILES);
  }

  /**
   * Set {@code true} if the database garbage collector should rename files rather than deletes
   * them. Default value is {@code false}. It makes sense to change this setting only for debugging
   * and troubleshooting purposes.
   * <p>Mutable at runtime: yes
   *
   * @param rename {@code true} if the database garbage collector should rename files rather than
   *               deletes them
   * @return this {@code EnvironmentConfig} instance
   */
  public EnvironmentConfig setGcRenameFiles(boolean rename) {
    return setSetting(GC_RENAME_FILES, rename);
  }

  /**
   * As of 1.0.2, is deprecated and has no effect.
   * <p>Mutable at runtime: no
   *
   * @return {@code false}
   */
  @SuppressWarnings("MethodMayBeStatic")
  @Deprecated
  public boolean getGcUseExpirationChecker() {
    return false;
  }

  /**
   * As of 1.0.2, is deprecated and has no effect.
   * <p>Mutable at runtime: no
   *
   * @return this {@code EnvironmentConfig} instance
   */
  @Deprecated
  public EnvironmentConfig setGcUseExpirationChecker(boolean useExpirationChecker) {
    return this;
  }

  /**
   * Returns the minimum age of a {@code Log} file (.xd file) to consider it for cleaning by the
   * database garbage collector. The age of the last (the newest, the rightmost) {@code Log} file is
   * {@code 0}, the age of previous file is {@code 1}, etc. Default value is {@code 2}.
   * <p>Mutable at runtime: yes
   *
   * @return minimum age of .xd file to consider it for cleaning by the database garbage collector
   */
  public int getGcFileMinAge() {
    return (Integer) getSetting(GC_MIN_FILE_AGE);
  }

  /**
   * Returns the minimum age of a {@code Log} file (.xd file) to consider it for cleaning by the
   * database garbage collector. The age of the last (the newest, the rightmost) {@code Log} file is
   * {@code 0}, the age of previous file is {@code 1}, etc. Default value is {@code 2}. The age
   * cannot be less than {@code 1}.
   * <p>Mutable at runtime: yes
   *
   * @param minAge minimum age of .xd file to consider it for cleaning by the database garbage
   *               collector
   * @return this {@code EnvironmentConfig} instance
   * @throws InvalidSettingException minAge is less than {@code 1}.
   */
  public EnvironmentConfig setGcFileMinAge(int minAge) throws InvalidSettingException {
    if (minAge < 1) {
      throw new InvalidSettingException("Invalid file minimum age: " + minAge);
    }
    return setSetting(GC_MIN_FILE_AGE, minAge);
  }

  /**
   * Returns the number of new {@code Log} files (.xd files) that must be created to trigger if
   * necessary (if database utilization is not sufficient) the next background cleaning cycle
   * (single run of the database garbage collector) after the previous cycle finished. Default value
   * is {@code 3}, i.e. GC can start after each 3 newly created {@code Log} files.
   * <p>Mutable at runtime: yes
   *
   * @return number of new .xd files that must be created to trigger the next background cleaning
   * cycle
   */
  @Deprecated
  public int getGcFilesInterval() {
    return (Integer) getSetting(GC_FILES_INTERVAL);
  }

  /**
   * Sets the number of new {@code Log} files (.xd files) that must be created to trigger if
   * necessary (if database utilization is not sufficient) the next background cleaning cycle
   * (single run of the database garbage collector) after the previous cycle finished. Default value
   * is {@code 3}, i.e. GC can start after each 3 newly created {@code Log} files. Cannot be less
   * than {@code 1}.
   * <p>Mutable at runtime: yes
   *
   * @param files number of new .xd files that must be created to trigger the next background
   *              cleaning cycle
   * @return this {@code EnvironmentConfig} instance
   * @throws InvalidSettingException {@code files} is less than {@code 1}
   */
  @Deprecated
  public EnvironmentConfig setGcFilesInterval(final int files) throws InvalidSettingException {
    if (files < 1) {
      throw new InvalidSettingException("Invalid number of files: " + files);
    }
    return setSetting(GC_FILES_INTERVAL, files);
  }

  /**
   * Returns the number of milliseconds after which background cleaning cycle (single run of the
   * database garbage collector) can be repeated if the previous one didn't reach required
   * utilization. Default value is {@code 5000}.
   * <p>Mutable at runtime: yes
   *
   * @return number of milliseconds after which background cleaning cycle can be repeated if the
   * previous one didn't reach required utilization
   */
  public int getGcRunPeriod() {
    return (Integer) getSetting(GC_RUN_PERIOD);
  }

  /**
   * Sets the number of milliseconds after which background cleaning cycle (single run of the
   * database garbage collector) can be repeated if the previous one didn't reach required
   * utilization. Default value is {@code 5000}.
   * <p>Mutable at runtime: yes
   *
   * @param runPeriod number of milliseconds after which background cleaning cycle can be repeated
   *                  if the previous one didn't reach required utilization
   * @return this {@code EnvironmentConfig} instance
   * @throws InvalidSettingException {@code runPeriod} is less than {@code 0}
   */
  public EnvironmentConfig setGcRunPeriod(final int runPeriod) throws InvalidSettingException {
    if (runPeriod < 0) {
      throw new InvalidSettingException("Invalid GC run period: " + runPeriod);
    }
    return setSetting(GC_RUN_PERIOD, runPeriod);
  }

  /**
   * Returns {@code true} if database utilization will be computed from scratch before the first
   * cleaning cycle (single run of the database garbage collector) is triggered, i.e. shortly after
   * the database is open. In addition, can be used to compute utilization information at runtime by
   * just modifying the setting value. Default value is {@code false}.
   * <p>Mutable at runtime: yes
   *
   * @return {@code true} if database utilization will be computed from scratch
   */
  public boolean getGcUtilizationFromScratch() {
    return (Boolean) getSetting(GC_UTILIZATION_FROM_SCRATCH);
  }

  /**
   * Set {@code true} if database utilization should be computed from scratch before the first
   * cleaning cycle (single run of the database garbage collector) is triggered, i.e. shortly after
   * the database is open. In addition, can be used to compute utilization information at runtime by
   * just modifying the setting value. Default value is {@code false}.
   * <p>Mutable at runtime: yes
   *
   * @param fromScratch {@code true} if database utilization should be computed from scratch
   * @return this {@code EnvironmentConfig} instance
   */
  public EnvironmentConfig setGcUtilizationFromScratch(final boolean fromScratch) {
    return setSetting(GC_UTILIZATION_FROM_SCRATCH, fromScratch);
  }

  /**
   * Returns full path to the file with stored utilization. Is used on creation of an
   * {@linkplain Environment} to update {@code .xd} files' utilization before the first cleaning
   * cycle (single run of the database garbage collector) is triggered. In addition, can be used to
   * reload utilization information at runtime by just modifying the setting value. Format of the
   * stored utilization is expected to be the same as created by the {@code "-d"} option of the
   * {@code Reflect} tool. Default value is empty string.
   * <p>Mutable at runtime: yes
   *
   * @return if not empty, full path to the file with stored utilization.
   */
  public String getGcUtilizationFromFile() {
    return (String) getSetting(GC_UTILIZATION_FROM_FILE);
  }

  /**
   * Sets full path to the file with stored utilization. Is used on creation of an
   * {@linkplain Environment} to update {@code .xd} files' utilization before the first cleaning
   * cycle (single run of the database garbage collector) is triggered. In addition, can be used to
   * reload utilization information at runtime by just modifying the setting value. Format of the
   * stored utilization is expected to be the same as created by the {@code "-d"} option of the
   * {@code Reflect} tool. Default value is empty string.
   * <p>Mutable at runtime: yes
   *
   * @param file full path to the file with stored utilization
   * @return this {@code EnvironmentConfig} instance
   */
  public EnvironmentConfig setGcUtilizationFromFile(final String file) {
    return setSetting(GC_UTILIZATION_FROM_FILE, file);
  }

  /**
   * Returns {@code true} if the database garbage collector tries to acquire exclusive
   * {@linkplain Transaction} for its purposes. In that case, GC transaction never re-plays. In
   * order to not block background cleaner thread forever, acquisition of exclusive GC transaction
   * is performed with a timeout controlled by the {@linkplain #GC_TRANSACTION_ACQUIRE_TIMEOUT}
   * setting. Default value is {@code true}.
   * <p>Mutable at runtime: yes
   *
   * @return {@code true} if the database garbage collector tries to acquire exclusive
   * {@linkplain Transaction}
   * @see #getGcTransactionAcquireTimeout()
   * @see #getGcTransactionTimeout()
   */
  public boolean getGcUseExclusiveTransaction() {
    return (Boolean) getSetting(GC_USE_EXCLUSIVE_TRANSACTION);
  }

  /**
   * Sets {@code true} if the database garbage collector should try to acquire exclusive
   * {@linkplain Transaction} for its purposes. In that case, GC transaction never re-plays. In
   * order to not block background cleaner thread forever, acquisition of exclusive GC transaction
   * is performed with a timeout controlled by the {@linkplain #GC_TRANSACTION_ACQUIRE_TIMEOUT}
   * setting. Default value is {@code true}.
   * <p>Mutable at runtime: yes
   *
   * @param useExclusiveTransaction {@code true} if the database garbage collector should try to
   *                                acquire exclusive {@linkplain Transaction}
   * @return this {@code EnvironmentConfig} instance
   * @see #setGcTransactionAcquireTimeout(int)
   * @see #setGcTransactionTimeout(int)
   */
  public EnvironmentConfig setGcUseExclusiveTransaction(final boolean useExclusiveTransaction) {
    return setSetting(GC_USE_EXCLUSIVE_TRANSACTION, useExclusiveTransaction);
  }

  /**
   * Returns timeout in milliseconds which is used by the database garbage collector to acquire
   * exclusive {@linkplain Transaction} for its purposes if
   * {@linkplain #GC_USE_EXCLUSIVE_TRANSACTION} is {@code true}. Default value is {@code 1000}.
   * <p>Mutable at runtime: yes
   *
   * @return timeout in milliseconds which is used by the database garbage collector to acquire
   * exclusive {@linkplain Transaction}
   * @see #getGcUseExclusiveTransaction()
   * @see #getGcTransactionTimeout()
   */
  public int getGcTransactionAcquireTimeout() {
    return (Integer) getSetting(GC_TRANSACTION_ACQUIRE_TIMEOUT);
  }

  /**
   * Sets timeout in milliseconds which is used by the database garbage collector to acquire
   * exclusive {@linkplain Transaction} for its purposes if
   * {@linkplain #GC_USE_EXCLUSIVE_TRANSACTION} is {@code true}. Default value is {@code 1000}.
   * <p>Mutable at runtime: yes
   *
   * @param txnAcquireTimeout timeout in milliseconds which is used by the database garbage
   *                          collector to acquire exclusive {@linkplain Transaction}
   * @return this {@code EnvironmentConfig} instance
   * @see #setGcUseExclusiveTransaction(boolean)
   * @see #setGcTransactionTimeout(int)
   */
  public EnvironmentConfig setGcTransactionAcquireTimeout(final int txnAcquireTimeout) {
    return setSetting(GC_TRANSACTION_ACQUIRE_TIMEOUT, txnAcquireTimeout);
  }

  /**
   * Returns timeout in milliseconds which is used by the database garbage collector to reclaim
   * non-expired data in several files inside single GC {@linkplain Transaction} acquired
   * exclusively. {@linkplain #GC_USE_EXCLUSIVE_TRANSACTION} should be {@code true}. Default value
   * is {@code 500}.
   * <p>Mutable at runtime: yes
   *
   * @return timeout in milliseconds which is used by the database garbage collector to reclaim
   * non-expired data in several files inside single {@linkplain Transaction} acquired exclusively
   * @see #getGcUseExclusiveTransaction()
   * @see #getGcTransactionAcquireTimeout()
   */
  public int getGcTransactionTimeout() {
    return (Integer) getSetting(GC_TRANSACTION_TIMEOUT);
  }

  /**
   * Sets timeout in milliseconds which is used by the database garbage collector to reclaim
   * non-expired data in several files inside single GC {@linkplain Transaction} acquired
   * exclusively. {@linkplain #GC_USE_EXCLUSIVE_TRANSACTION} should be {@code true}. Default value
   * is {@code 500}.
   * <p>Mutable at runtime: yes
   *
   * @param txnTimeout timeout in milliseconds which is used by the database garbage collector to
   *                   reclaim non-expired data in several files inside single
   *                   {@linkplain Transaction} acquired exclusively
   * @return this {@code EnvironmentConfig} instance
   * @see #setGcUseExclusiveTransaction(boolean)
   * @see #setGcTransactionAcquireTimeout(int)
   */
  public EnvironmentConfig setGcTransactionTimeout(final int txnTimeout) {
    return setSetting(GC_TRANSACTION_TIMEOUT, txnTimeout);
  }

  /**
   * Returns the number of milliseconds which deletion of any successfully cleaned {@code Log} file
   * (.xd file) is postponed for. Default value is {@code 5000}.
   * <p>Mutable at runtime: yes
   *
   * @return number of milliseconds which deletion of any successfully cleaned .xd file is postponed
   * for
   */
  public int getGcFilesDeletionDelay() {
    return (Integer) getSetting(GC_FILES_DELETION_DELAY);
  }

  /**
   * Sets the number of milliseconds which deletion of any successfully cleaned {@code Log} file
   * (.xd file) is postponed for. Default value is {@code 5000}.
   * <p>Mutable at runtime: yes
   *
   * @param delay number of milliseconds which deletion of any successfully cleaned .xd file is
   *              postponed for
   * @return this {@code EnvironmentConfig} instance
   * @throws InvalidSettingException {@code delay} is less than {@code 0}.
   */
  public EnvironmentConfig setGcFilesDeletionDelay(final int delay) throws InvalidSettingException {
    if (delay < 0) {
      throw new InvalidSettingException("Invalid GC files deletion delay: " + delay);
    }
    return setSetting(GC_FILES_DELETION_DELAY, delay);
  }

  /**
   * GC is forced every this number of seconds. Default value is {@code 0} which means that GC is
   * not forced periodically.
   * <p>Mutable at runtime: yes
   */
  public int getGcRunEvery() {
    return (Integer) getSetting(GC_RUN_EVERY);
  }

  /**
   * Sets GC to be forced every this number of seconds. If the value is zero GC is not forced
   * periodically. Default value is {@code 0}.
   * <p>Mutable at runtime: yes
   */
  public EnvironmentConfig setGcRunEvery(final int seconds) {
    if (seconds < 0) {
      throw new InvalidSettingException("Number of seconds must be non-negative: " + seconds);
    }
    return setSetting(GC_RUN_EVERY, seconds);
  }

  /**
   * Return {@code true} if the {@linkplain Environment} exposes two JMX managed beans. One for
   * {@linkplain Environment#getStatistics() environment statistics} and second for controlling the
   * {@code EnvironmentConfig} settings. Default value is {@code true} for non-Android OS, under
   * Android it is always {@code false}.
   * <p>Mutable at runtime: no
   *
   * @return {@code true} if the {@linkplain Environment} exposes JMX managed beans
   */
  public boolean isManagementEnabled() {
    return (Boolean) getSetting(MANAGEMENT_ENABLED);
  }

  /**
   * Set {@code true} if the {@linkplain Environment} should expose two JMX managed beans. One for
   * {@linkplain Environment#getStatistics() environment statistics} and second for controlling the
   * {@code EnvironmentConfig} settings. Default value is {@code true} for non-Android OS, under
   * Android it is always {@code false}.
   * <p>Mutable at runtime: no
   *
   * @param managementEnabled {@code true} if the {@linkplain Environment} should expose JMX managed
   *                          beans
   * @return this {@code EnvironmentConfig} instance
   */
  public EnvironmentConfig setManagementEnabled(final boolean managementEnabled) {
    return setSetting(MANAGEMENT_ENABLED, managementEnabled && !JVMConstants.getIS_ANDROID());
  }

  /**
   * If is set to {@code true} then exposed JMX managed beans cannot have operations. Default value
   * is {@code true}.
   * <p>Mutable at runtime: no
   *
   * @return {@code true} if exposed JMX managed beans cannot have operations.
   * @see #isManagementEnabled()
   */
  public boolean getManagementOperationsRestricted() {
    return (Boolean) getSetting(MANAGEMENT_OPERATIONS_RESTRICTED);
  }

  /**
   * If {@linkplain #isManagementEnabled()} then set {@code false} in order to expose operations
   * with JMX managed beans in addition to attributes.
   *
   * @param operationsRestricted {@code false} if JMX managed beans should expose operations in
   *                             addition to attributes
   * @return this {@code EnvironmentConfig} instance
   */
  public EnvironmentConfig setManagementOperationsRestricted(final boolean operationsRestricted) {
    return setSetting(MANAGEMENT_OPERATIONS_RESTRICTED, operationsRestricted);
  }

  public EnvironmentConfig setMetaServer(final MetaServer metaServer) {
    return setSetting(META_SERVER, metaServer);
  }

  public MetaServer getMetaServer() {
    return (MetaServer) getSetting(META_SERVER);
  }
>>>>>>> c53eb224
}<|MERGE_RESOLUTION|>--- conflicted
+++ resolved
@@ -69,8 +69,8 @@
 @SuppressWarnings({"WeakerAccess", "unused", "AutoBoxing", "AutoUnboxing"})
 public class EnvironmentConfig extends AbstractConfig {
 
-<<<<<<< HEAD
-    public static final EnvironmentConfig DEFAULT = new EnvironmentConfig(ConfigurationStrategy.IGNORE) {
+    public static final EnvironmentConfig DEFAULT = new EnvironmentConfig(
+            ConfigurationStrategy.IGNORE) {
         @Override
         public EnvironmentConfig setMutable(boolean isMutable) {
             if (!this.isMutable() && isMutable) {
@@ -81,7 +81,8 @@
     }.setMutable(false);
 
     /**
-     * Defines absolute value of memory in bytes that can be used by the LogCache. By default, is not set.
+     * Defines absolute value of memory in bytes that can be used by the LogCache. By default, is not
+     * set.
      * <p>Mutable at runtime: no
      *
      * @see #MEMORY_USAGE_PERCENTAGE
@@ -89,8 +90,9 @@
     public static final String MEMORY_USAGE = "exodus.memoryUsage";
 
     /**
-     * Defines percent of max memory (specified by the "-Xmx" java parameter) that can be used by the LogCache.
-     * Is applicable only if {@linkplain #MEMORY_USAGE} is not set. Default value is {@code 50}.
+     * Defines percent of max memory (specified by the "-Xmx" java parameter) that can be used by the
+     * LogCache. Is applicable only if {@linkplain #MEMORY_USAGE} is not set. Default value is
+     * {@code 50}.
      * <p>Mutable at runtime: no
      *
      * @see #MEMORY_USAGE
@@ -100,11 +102,11 @@
     public static final String USE_VERSION1_FORMAT = "exodus.useVersion1Format";
 
     /**
-     * Xodus performs check of consistency of pages loaded from disk.
-     * This option allows to enable/disable this check.
+     * Xodus performs check of consistency of pages loaded from disk. This option allows to
+     * enable/disable this check.
      * <p>
-     * Disabling this check should improve general performance of database but
-     * decreases durability guaranties.
+     * Disabling this check should improve general performance of database but decreases durability
+     * guaranties.
      * <p>
      * Default value is {@code true}.
      *
@@ -113,9 +115,9 @@
     public static final String CHECK_PAGES_AT_RUNTIME = "exodus.checkPagesAtRuntime";
 
     /**
-     * Defines id of {@linkplain StreamCipherProvider} which will be used to encrypt the database. Default value is
-     * {@code null}, which means that the database won't be encrypted. The setting cannot be changed for existing databases.
-     * Default value is {@code null}.
+     * Defines id of {@linkplain StreamCipherProvider} which will be used to encrypt the database.
+     * Default value is {@code null}, which means that the database won't be encrypted. The setting
+     * cannot be changed for existing databases. Default value is {@code null}.
      * <p>Mutable at runtime: no
      *
      * @see #CIPHER_KEY
@@ -126,10 +128,11 @@
     public static final String CIPHER_ID = "exodus.cipherId";
 
     /**
-     * Defines the key which will be used to encrypt the database. The key is expected to be a hex string representing
-     * a byte array which is passed to {@linkplain StreamCipher#init(byte[], long)}. Is applicable only if
-     * {@linkplain #CIPHER_ID} is not {@code null}. The setting cannot be changed for existing databases.
-     * Default value is {@code null}.
+     * Defines the key which will be used to encrypt the database. The key is expected to be a hex
+     * string representing a byte array which is passed to
+     * {@linkplain StreamCipher#init(byte[], long)}. Is applicable only if {@linkplain #CIPHER_ID} is
+     * not {@code null}. The setting cannot be changed for existing databases. Default value is
+     * {@code null}.
      * <p>Mutable at runtime: no
      *
      * @see #CIPHER_ID
@@ -141,11 +144,11 @@
     public static final String CIPHER_KEY = "exodus.cipherKey";
 
     /**
-     * Defines basic IV (initialization vector) which will be used to encrypt the database. Basic IV is expected to be
-     * random (pseudo-random) and unique long value. Basic IV is used to calculate relative IVs which are passed to
-     * {@linkplain StreamCipher#init(byte[], long)}. Is applicable only if {@linkplain #CIPHER_ID} is not {@code null}.
-     * The setting cannot be changed for existing databases.
-     * Default value is {@code 0L}.
+     * Defines basic IV (initialization vector) which will be used to encrypt the database. Basic IV
+     * is expected to be random (pseudo-random) and unique long value. Basic IV is used to calculate
+     * relative IVs which are passed to {@linkplain StreamCipher#init(byte[], long)}. Is applicable
+     * only if {@linkplain #CIPHER_ID} is not {@code null}. The setting cannot be changed for existing
+     * databases. Default value is {@code 0L}.
      * <p>Mutable at runtime: no
      *
      * @see #CIPHER_ID
@@ -165,37 +168,42 @@
     public static final String PROFILER_ENABLED = "exodus.profiler.enabled";
 
     /**
-     * If is set to {@code true} forces file system's fsync call after each committed or flushed transaction. By default,
-     * is switched off since it creates great performance overhead and can be controlled manually.
+     * If is set to {@code true} forces file system's fsync call after each committed or flushed
+     * transaction. By default, is switched off since it creates great performance overhead and can be
+     * controlled manually.
      * <p>Mutable at runtime: yes
      */
     public static final String LOG_DURABLE_WRITE = "exodus.log.durableWrite";
 
     /**
-     * Defines the maximum size in kilobytes of a single {@code Log} file (.xd file). The setting cannot be changed
-     * for existing databases. Default value is {@code 8192L}.
+     * Defines the maximum size in kilobytes of a single {@code Log} file (.xd file). The setting
+     * cannot be changed for existing databases. Default value is {@code 8192L}.
      * <p>Mutable at runtime: no
      */
     public static final String LOG_FILE_SIZE = "exodus.log.fileSize";
 
     /**
-     * Defines the number of milliseconds the Log constructor waits for the lock file. Default value is {@code 0L}.
+     * Defines the number of milliseconds the Log constructor waits for the lock file. Default value
+     * is {@code 0L}.
      * <p>Mutable at runtime: no
      */
     public static final String LOG_LOCK_TIMEOUT = "exodus.log.lockTimeout";
 
     /**
-     * Defines the debug identifier to be written to the lock file alongside with other debug information.
-     * Default value is {@code ManagementFactory.getRuntimeMXBean().getName()} which has a form of {@code pid@hostname}.
+     * Defines the debug identifier to be written to the lock file alongside with other debug
+     * information. Default value is {@code ManagementFactory.getRuntimeMXBean().getName()} which has
+     * a form of {@code pid@hostname}.
      * <p>Mutable at runtime: no
      */
     public static final String LOG_LOCK_ID = "exodus.log.lockID";
 
     /**
-     * Defines the size in bytes of a single page (byte array) in the LogCache. This number of bytes is read from
-     * {@linkplain java.nio.MappedByteBuffer} or {@linkplain java.io.RandomAccessFile} at a time.
+     * Defines the size in bytes of a single page (byte array) in the LogCache. This number of bytes
+     * is read from {@linkplain java.nio.MappedByteBuffer} or {@linkplain java.io.RandomAccessFile} at
+     * a time.
      *
-     * <p>If the LogCache is shared ({@linkplain #LOG_CACHE_SHARED}) all {@linkplain Environment}s should be configured
+     * <p>If the LogCache is shared ({@linkplain #LOG_CACHE_SHARED}) all {@linkplain Environment}s
+     * should be configured
      * to use single LogCache page size.
      *
      * <p>Default value is {@code 64 * 1024}.
@@ -204,20 +212,22 @@
     public static final String LOG_CACHE_PAGE_SIZE = "exodus.log.cache.pageSize";
 
     /**
-     * Defines the maximum number of open files that LogCache maintains in order to reduce system calls to open and
-     * close files. The more open files is allowed the less system calls are performed in addition to reading or
-     * mapping files. This value can notably affect performance of database warm-up. Default value is {@code 500}.
-     * Open files cache is shared amongst all open {@linkplain Environment environments}.
+     * Defines the maximum number of open files that LogCache maintains in order to reduce system
+     * calls to open and close files. The more open files is allowed the less system calls are
+     * performed in addition to reading or mapping files. This value can notably affect performance of
+     * database warm-up. Default value is {@code 500}. Open files cache is shared amongst all open
+     * {@linkplain Environment environments}.
      * <p>Mutable at runtime: no
      */
     public static final String LOG_CACHE_OPEN_FILES = "exodus.log.cache.openFilesCount";
 
     /**
-     * If is set to {@code true} any immutable file can be mapped in memory provided there is enough physical memory.
-     * On cache miss, LogCache at first tries to check if there is corresponding mapped byte buffer and copies
-     * cache page from the buffer, otherwise reads the page from {@linkplain java.io.RandomAccessFile}. If is set to
-     * {@code false} then LogCache always reads {@linkplain java.io.RandomAccessFile} on cache miss.
-     * Default value was {@code true} before version {@code 1.2.3}. As of {@code 1.2.3}, default value is {@code false}.
+     * If is set to {@code true} any immutable file can be mapped in memory provided there is enough
+     * physical memory. On cache miss, LogCache at first tries to check if there is corresponding
+     * mapped byte buffer and copies cache page from the buffer, otherwise reads the page from
+     * {@linkplain java.io.RandomAccessFile}. If is set to {@code false} then LogCache always reads
+     * {@linkplain java.io.RandomAccessFile} on cache miss. Default value was {@code true} before
+     * version {@code 1.2.3}. As of {@code 1.2.3}, default value is {@code false}.
      *
      * <p>Mutable at runtime: no
      *
@@ -229,11 +239,11 @@
     public static final String LOG_CACHE_USE_NIO = "exodus.log.cache.useNIO";
 
     /**
-     * If {@linkplain #LOG_CACHE_USE_NIO} is {@code true} defines the minimum size in bytes of free physical memory
-     * maintained by the cache memory-mapped files on the host where the JVM runs. On cache miss, LogCache checks if
-     * corresponding file is mapped in memory, and if it is not and if free physical memory amount is greater than
-     * threshold specified by this setting, tries to map the file in memory. Default value is {@code 1_000_000_000L}
-     * bytes, i.e. ~1GB.
+     * If {@linkplain #LOG_CACHE_USE_NIO} is {@code true} defines the minimum size in bytes of free
+     * physical memory maintained by the cache memory-mapped files on the host where the JVM runs. On
+     * cache miss, LogCache checks if corresponding file is mapped in memory, and if it is not and if
+     * free physical memory amount is greater than threshold specified by this setting, tries to map
+     * the file in memory. Default value is {@code 1_000_000_000L} bytes, i.e. ~1GB.
      * <p>Mutable at runtime: no
      *
      * @see #LOG_CACHE_USE_NIO
@@ -244,2799 +254,57 @@
     public static final String LOG_CACHE_FREE_PHYSICAL_MEMORY_THRESHOLD = "exodus.log.cache.freePhysicalMemoryThreshold";
 
     /**
-     * If is set to {@code true} the LogCache is shared. Shared cache caches raw binary
-     * data (contents of .xd files) of all {@linkplain Environment} instances created in scope of this class loader.
+     * If is set to {@code true} the LogCache is shared. Shared cache caches raw binary data (contents
+     * of .xd files) of all {@linkplain Environment} instances created in scope of this class loader.
      * By default, the LogCache is shared.
      * <p>Mutable at runtime: no
      */
     public static final String LOG_CACHE_SHARED = "exodus.log.cache.shared";
 
     /**
-     * If is set to {@code true} the LogCache uses lock-free data structures. Default value is {@code true}.
+     * If is set to {@code true} the LogCache uses lock-free data structures. Default value is
+     * {@code true}.
      * <p>Mutable at runtime: no
      */
     public static final String LOG_CACHE_NON_BLOCKING = "exodus.log.cache.nonBlocking";
 
     /**
-     * Defines the number of generations of non-blocking LogCache. Is applicable only if {@linkplain #LOG_CACHE_NON_BLOCKING}
-     * is set to {@code true}. The higher number of generations is, the higher the cache hit rate is and CPU ticks
-     * necessary to get a single page from the cache. Default value is {@code 2}.
+     * Defines the number of generations of non-blocking LogCache. Is applicable only if
+     * {@linkplain #LOG_CACHE_NON_BLOCKING} is set to {@code true}. The higher number of generations
+     * is, the higher the cache hit rate is and CPU ticks necessary to get a single page from the
+     * cache. Default value is {@code 2}.
      * <p>Mutable at runtime: no
      */
     public static final String LOG_CACHE_GENERATION_COUNT = "exodus.log.cache.generationCount";
 
     /**
-     * If is set to {@code true} LogCache uses {@linkplain java.lang.ref.SoftReference soft references} for
-     * holding cached pages. The cache still uses not more memory than it is configured by {@linkplain #MEMORY_USAGE} or
-     * {@linkplain #MEMORY_USAGE_PERCENTAGE} settings, but JVM GC can reclaim memory used by the cache on
-     * a heavy load surge. On the other hand, use of soft references results in greater JVM GC load and greater
-     * general CPU consumption by the cache. So one can choose either memory-flexible, or CPU-optimal cache.
-     * Default value is {@code false}.
+     * If is set to {@code true} LogCache uses
+     * {@linkplain java.lang.ref.SoftReference soft references} for holding cached pages. The cache
+     * still uses not more memory than it is configured by {@linkplain #MEMORY_USAGE} or
+     * {@linkplain #MEMORY_USAGE_PERCENTAGE} settings, but JVM GC can reclaim memory used by the cache
+     * on a heavy load surge. On the other hand, use of soft references results in greater JVM GC load
+     * and greater general CPU consumption by the cache. So one can choose either memory-flexible, or
+     * CPU-optimal cache. Default value is {@code false}.
      * <p>Mutable at runtime: no
      */
     public static final String LOG_CACHE_USE_SOFT_REFERENCES = "exodus.log.cache.useSoftReferences";
 
     /**
-     * Defines the number of successive pages to be read at once in case of LogCache miss. Reading successive pages
-     * can reduce amount of random access to database files. It can be useful in workloads like application warm-up.
-     * Default value is {@code 1} which means that no read-ahead strategy is applied.
+     * Defines the number of successive pages to be read at once in case of LogCache miss. Reading
+     * successive pages can reduce amount of random access to database files. It can be useful in
+     * workloads like application warm-up. Default value is {@code 1} which means that no read-ahead
+     * strategy is applied.
      * <p>Mutable at runtime: yes
      */
     public static final String LOG_CACHE_READ_AHEAD_MULTIPLE = "exodus.log.cache.readAheadMultiple";
 
     /**
-     * If is set to {@code true} LogCache will populate itself with database file pages right after the database is
-     * opened using this {@code EnvironmentConfig} instance. Default value is {@code false}.
+     * If is set to {@code true} LogCache will populate itself with database file pages right after
+     * the database is opened using this {@code EnvironmentConfig} instance. Default value is
+     * {@code false}.
      * <p>Mutable at runtime: no
      */
     public static final String LOG_CACHE_WARMUP = "exodus.log.cache.warmup";
-
-    /**
-     * If is set to {@code true} then the Log constructor fails if the database directory is not clean. Can be useful
-     * if an applications expects that the database should always be newly created. Default value is {@code false}.
-     * <p>Mutable at runtime: no
-     */
-    public static final String LOG_CLEAN_DIRECTORY_EXPECTED = "exodus.log.cleanDirectoryExpected";
-
-    /**
-     * If is set to {@code true} then the Log constructor implicitly clears the database if it occurred to be invalid
-     * when opened. Default value is {@code false}.
-     * <p>Mutable at runtime: no
-     */
-    public static final String LOG_CLEAR_INVALID = "exodus.log.clearInvalid";
-
-    public static final String LOG_SKIP_INVALID_LOGGALE_TYPE = "exodus.log.skipInvalidLoggableType";
-
-    /**
-     * Sets the period in milliseconds to force file system's fsync call that often if {@linkplain #LOG_DURABLE_WRITE}
-     * is switched off. Default value is {@code 10000L}.
-     * <p>Mutable at runtime: yes
-     *
-     * @see #LOG_DURABLE_WRITE
-     */
-    public static final String LOG_SYNC_PERIOD = "exodus.log.syncPeriod";
-
-    /**
-     * Forces to check data consistency of the database on opening. Default value is {@code false}.
-     *
-     * <p>Mutable at runtime: no
-     */
-    public static final String LOG_FORCE_CHECK_DATA_CONSISTENCY = "exodus.log.forceCheckDataConsistency";
-
-    /**
-     * Forces data restore routine to proceed even if it is not possible to restore all the data.
-     * Default value is {@code false}.
-     *
-     * <p>Mutable at runtime: no
-     */
-    public static final String LOG_PROCEED_DATA_RESTORE_AT_ANY_COST = "exodus.log.proceedDataRestoreAtAnyCost";
-
-    /**
-     * If is set to {@code true} then each complete and immutable {@code Log} file (.xd file) is marked with read-only
-     * attribute. Default value is {@code true}.
-     * <p>Mutable at runtime: no
-     */
-    public static final String LOG_FULL_FILE_READ_ONLY = "exodus.log.fullFileReadonly";
-
-    /**
-     * For {@linkplain DataReaderWriterProvider#DEFAULT_READER_WRITER_PROVIDER} used as {@linkplain
-     * DataReaderWriterProvider} service provider interface implementation, if is set to {@code true}
-     * then the database can be opened on a removable storage. Attempt to open database on a storage of not allowed
-     * type results in {@linkplain StorageTypeNotAllowedException}. Default value is {@code false}.
-     * <p>Mutable at runtime: no
-     *
-     * @since 1.4.0
-     */
-    public static final String LOG_ALLOW_REMOVABLE = "exodus.log.allowRemovable";
-
-    /**
-     * For {@linkplain DataReaderWriterProvider#DEFAULT_READER_WRITER_PROVIDER} used as {@linkplain
-     * DataReaderWriterProvider} service provider interface implementation, if is set to {@code true}
-     * then the database can be opened on a remote storage. Attempt to open database on a storage of not allowed
-     * type results in {@linkplain StorageTypeNotAllowedException}. Default value is {@code false}.
-     * <p>Mutable at runtime: no
-     *
-     * @since 1.4.0
-     */
-    public static final String LOG_ALLOW_REMOTE = "exodus.log.allowRemote";
-
-    /**
-     * For {@linkplain DataReaderWriterProvider#DEFAULT_READER_WRITER_PROVIDER} used as {@linkplain
-     * DataReaderWriterProvider} service provider interface implementation, if is set to {@code true}
-     * then the database can be opened on RAM-disk. Attempt to open database on a storage of not allowed
-     * type results in {@linkplain StorageTypeNotAllowedException}. Default value is {@code false}.
-     * <p>Mutable at runtime: no
-     *
-     * @since 1.4.0
-     */
-    public static final String LOG_ALLOW_RAM_DISK = "exodus.log.allowRamDisk";
-
-    /**
-     * Defines fully-qualified name of the {@linkplain DataReaderWriterProvider} service provider interface implementation which
-     * will be used to create {@linkplain DataReader} and {@linkplain DataWriter} instances. This setting can be used
-     * to customize storageL define in-memory one, in-cloud, etc.
-     * Default value is {@linkplain DataReaderWriterProvider#DEFAULT_READER_WRITER_PROVIDER} which means that file system must be
-     * used as a storage. Several settings are applicable only to FileDataReaderWriterProvider used:
-     * {@linkplain #LOG_DURABLE_WRITE}, {@linkplain #LOG_SYNC_PERIOD}, {@linkplain #LOG_CACHE_OPEN_FILES},
-     * {@linkplain #LOG_FULL_FILE_READ_ONLY}, {@linkplain #LOG_CACHE_USE_NIO}, {@linkplain #LOG_CACHE_FREE_PHYSICAL_MEMORY_THRESHOLD}.
-     * <p>Mutable at runtime: no
-     */
-    public static final String LOG_DATA_READER_WRITER_PROVIDER = "exodus.log.readerWriterProvider";
-
-    /**
-     * If is set to {@code true} then the {@linkplain Environment} instance is read-only. Default value is {@code false}.
-     * <p>Mutable at runtime: yes
-     */
-    public static final String ENV_IS_READONLY = "exodus.env.isReadonly";
-
-    /**
-     * If is set to {@code true} and {@linkplain #ENV_IS_READONLY} is also {@code true} then the {@linkplain Environment}
-     * obligatorily creates transactions for which {@linkplain Transaction#isReadonly()} is {@code true}. Read-only
-     * transactions fail-fast with {@linkplain ReadonlyTransactionException} on attempt to modify data. If is set to
-     * {@code false} and {@linkplain #ENV_IS_READONLY} is set to {@code true} then the {@linkplain Environment} creates
-     * transaction that allow to accumulate changes but cannot be flushed ot committed since the {@linkplain Environment}
-     * is read-only. Default value is {@code true}.
-     * <p>Mutable at runtime: yes
-     *
-     * @see #ENV_IS_READONLY
-     */
-    public static final String ENV_FAIL_FAST_IN_READONLY = "exodus.env.failFastInReadonly";
-
-    /**
-     * If is set to {@code true} and {@linkplain #ENV_IS_READONLY} is also {@code true} then
-     * {@linkplain Environment#openStore(String, StoreConfig, Transaction)} doesn't try to create a {@linkplain Store},
-     * but returns an empty immutable instance instead. Default value is {@code false}.
-     * <p>Mutable at runtime: yes
-     *
-     * @see #ENV_IS_READONLY
-     */
-    public static final String ENV_READONLY_EMPTY_STORES = "exodus.env.readonly.emptyStores";
-
-    /**
-     * Defines the size of the "store-get" cache. The "store-get" cache can increase performance of
-     * {@linkplain Store#get(Transaction, ByteIterable)} in certain cases. Default value is {@code 0} what means that
-     * the cache is inactive. If the setting is mutated at runtime the cache is invalidated.
-     * <p>Mutable at runtime: yes
-     */
-    public static final String ENV_STOREGET_CACHE_SIZE = "exodus.env.storeGetCacheSize";
-
-    // TODO: document
-    public static final String ENV_STOREGET_CACHE_MIN_TREE_SIZE = "exodus.env.storeGetCache.minTreeSize";
-
-    // TODO: document
-    public static final String ENV_STOREGET_CACHE_MAX_VALUE_SIZE = "exodus.env.storeGetCache.maxValueSize";
-
-    /**
-     * If is set to {@code true} then {@linkplain Environment#close()} doest't check if there are unfinished
-     * transactions. Otherwise it checks and throws {@linkplain ExodusException} if there are.
-     * Default value is {@code false}.
-     * <p>Mutable at runtime: yes
-     *
-     * @see Environment#close()
-     */
-    public static final String ENV_CLOSE_FORCEDLY = "exodus.env.closeForcedly";
-
-    /**
-     * If is set to {@code true} then {@linkplain Environment} performs check of consistency of datastructures
-     * stored in backup files.
-     * Default value is {@code false}.
-     * Mutable at runtime: no
-     */
-    public static final String ENV_CHECK_BACKUP_CONSISTENCY = "exodus.env.checkBackupConsistency";
-
-    public static final String ENV_CHECK_DATA_STRUCTURES_CONSISTENCY = "exodus.env.checkDataStructuresConsistency";
-
-    /**
-     * Defines the number of millisecond which a {@linkplain Transaction} can try to flush without attempts to upgrade
-     * (switch to an exclusive mode). Default value is {@code 2000L}.
-     * <p>Mutable at runtime: yes
-     *
-     * @see Transaction
-     * @see #ENV_TXN_REPLAY_MAX_COUNT
-     * @see #ENV_TXN_DOWNGRADE_AFTER_FLUSH
-     */
-    public static final String ENV_TXN_REPLAY_TIMEOUT = "exodus.env.txn.replayTimeout";
-
-    /**
-     * Defines the number of times which a {@linkplain Transaction} can try to flush without attempts to upgrade
-     * (switch to an exclusive mode). Default value is {@code 2}.
-     * <p>Mutable at runtime: yes
-     *
-     * @see Transaction
-     * @see #ENV_TXN_REPLAY_TIMEOUT
-     * @see #ENV_TXN_DOWNGRADE_AFTER_FLUSH
-     */
-    public static final String ENV_TXN_REPLAY_MAX_COUNT = "exodus.env.txn.replayMaxCount";
-
-    /**
-     * If is set to {@code true} then any upgraded {@linkplain Transaction} will downgrade itself after
-     * {@linkplain Transaction#flush()}. Default value is {@code true}.
-     * <p>Mutable at runtime: yes
-     *
-     * @see Transaction
-     * @see #ENV_TXN_REPLAY_TIMEOUT
-     * @see #ENV_TXN_REPLAY_MAX_COUNT
-     */
-    public static final String ENV_TXN_DOWNGRADE_AFTER_FLUSH = "exodus.env.txn.downgradeAfterFlush";
-
-    /**
-     * If is set to {@code true} then any write operation can be performed only in the thread which
-     * the transaction was created in. Default value is {@code false}.
-     * <p>Mutable at runtime: yes
-     *
-     * @see Transaction
-     */
-    public static final String ENV_TXN_SINGLE_THREAD_WRITES = "exodus.env.txn.singleThreadWrites";
-
-    /**
-     * If is set to {@code true} then each transaction, read/write or read-only, saves stack trace
-     * when it is finished (aborted or committed). The stack trace is then reported with
-     * {@code TransactionFinishedException}. Default value is {@code false}.
-     * <p>Mutable at runtime: yes
-     *
-     * @see Transaction
-     * @since 1.4.0
-     */
-    public static final String ENV_TXN_TRACE_FINISH = "exodus.env.txn.traceFinish";
-
-    /**
-     * Defines the number of {@linkplain Transaction transactions} that can be started in parallel.
-     * It is unlimited by default.
-     * <p>Mutable at runtime: no
-     *
-     * @see Transaction
-     */
-    public static final String ENV_MAX_PARALLEL_TXNS = "exodus.env.maxParallelTxns";
-
-    /**
-     * Defines the number of read-only {@linkplain Transaction transactions} that can be started in parallel. By
-     * default it is unlimited.
-     * <p>Mutable at runtime: no
-     * <p>
-     * As of 1.4.0, is deprecated.
-     *
-     * @see Transaction
-     * @see Transaction#isReadonly()
-     * @see #ENV_MAX_PARALLEL_TXNS
-     */
-    @Deprecated
-    public static final String ENV_MAX_PARALLEL_READONLY_TXNS = "exodus.env.maxParallelReadonlyTxns";
-
-    /**
-     * Defines {@linkplain Transaction} timeout in milliseconds. If transaction doesn't finish in this timeout then
-     * it is reported in logs as stuck along with stack trace which it was created with. Default value is {@code 0}
-     * which means that no timeout for a {@linkplain Transaction} is defined. In that case, no monitor of stuck
-     * transactions is started. Otherwise it is started for each {@linkplain Environment}, though consuming only a
-     * single {@linkplain Thread} amongst all environments created within a single class loader.
-     * <p>Mutable at runtime: no
-     *
-     * @see Transaction
-     * @see #ENV_MONITOR_TXNS_CHECK_FREQ
-     */
-    public static final String ENV_MONITOR_TXNS_TIMEOUT = "exodus.env.monitorTxns.timeout";
-
-    /**
-     * Defines {@linkplain Transaction} expiration timeout in milliseconds. If transaction doesn't finish in this timeout then
-     * it is forced to be finished. Default value is {@code 8} hours. {@code 0} value means that no expiration for a
-     * {@linkplain Transaction} is defined. In that case, no monitor of stuck
-     * transactions is started. Otherwise it is started for each {@linkplain Environment}, though consuming only a
-     * single {@linkplain Thread} amongst all environments created within a single class loader.
-     * <p>Mutable at runtime: no
-     *
-     * @see Transaction
-     * @see #ENV_MONITOR_TXNS_CHECK_FREQ
-     */
-    public static final String ENV_MONITOR_TXNS_EXPIRATION_TIMEOUT = "exodus.env.monitorTxns.expirationTimeout";
-
-    /**
-     * If {@linkplain #ENV_MONITOR_TXNS_TIMEOUT} is non-zero then stuck transactions monitor starts and checks
-     * {@linkplain Environment}'s transactions with this frequency (period) specified in milliseconds.
-     * Default value is {@code 60000}, one minute.
-     * <p>Mutable at runtime: no
-     *
-     * @see Transaction
-     * @see #ENV_MONITOR_TXNS_TIMEOUT
-     */
-    public static final String ENV_MONITOR_TXNS_CHECK_FREQ = "exodus.env.monitorTxns.checkFreq";
-
-    /**
-     * If is set to {@code true} then the {@linkplain Environment} gathers statistics. If
-     * {@linkplain #MANAGEMENT_ENABLED} is also {@code true} then the statistics is exposed by the JMX managed bean.
-     * Default value is {@code true}.
-     * <p>Mutable at runtime: no
-     *
-     * @see Environment#getStatistics()
-     * @see #MANAGEMENT_ENABLED
-     */
-    public static final String ENV_GATHER_STATISTICS = "exodus.env.gatherStatistics";
-
-    /**
-     * If is set to {@code true} then the {@linkplain Environment} will compact itself on opening.
-     * Default value is {@code false}.
-     * <p>Mutable at runtime: no
-     */
-    public static final String ENV_COMPACT_ON_OPEN = "exodus.env.compactOnOpen";
-
-    /**
-     * Internal property. Not for public use.
-     */
-    public static final String ENV_COMPACT_IN_SINGLE_BATCH_ON_OPEN = "exodus.env.compactInSingleBatchOnOpen";
-
-    /**
-     * Defines the maximum size of page of B+Tree. Default value is {@code 128}.
-     * <p>Mutable at runtime: yes
-     */
-    public static final String TREE_MAX_PAGE_SIZE = "exodus.tree.maxPageSize";
-
-    /**
-     * Defines the maximum size of page of duplicates sub-B+Tree. Default value is {@code 8}.
-     * <p>Mutable at runtime: yes
-     */
-    public static final String TREE_DUP_MAX_PAGE_SIZE = "exodus.tree.dupMaxPageSize";
-
-    /**
-     * As of 1.0.5, is deprecated and has no effect.
-     * <p>Mutable at runtime: no
-     */
-    @Deprecated
-    public static final String TREE_NODES_CACHE_SIZE = "exodus.tree.nodesCacheSize";
-
-    /**
-     * If is set to {@code true} then the database garbage collector is enabled. Default value is {@code true}.
-     * Switching GC off makes sense only for debugging and troubleshooting purposes.
-     * <p>Mutable at runtime: yes
-     */
-    public static final String GC_ENABLED = "exodus.gc.enabled";
-
-    /**
-     * Defines the number of milliseconds which the database garbage collector is postponed for after the
-     * {@linkplain Environment} is created. Default value is {@code 10000}.
-     * <p>Mutable at runtime: no
-     */
-    public static final String GC_START_IN = "exodus.gc.startIn";
-
-    /**
-     * Defines percent of minimum database utilization. Default value is {@code 50}. That means that 50 percent
-     * of free space in raw data in {@code Log} files (.xd files) is allowed. If database utilization is less than
-     * defined (free space percent is more than {@code 50}), the database garbage collector is triggered.
-     * <p>Mutable at runtime: yes
-     */
-    public static final String GC_MIN_UTILIZATION = "exodus.gc.minUtilization";
-
-    /**
-     * If is set to {@code true} the database garbage collector renames files rather than deletes them. Default
-     * value is {@code false}. It makes sense to change this setting only for debugging and troubleshooting purposes.
-     * <p>Mutable at runtime: yes
-     */
-    public static final String GC_RENAME_FILES = "exodus.gc.renameFiles";
-
-    /**
-     * As of 1.0.2, is deprecated and has no effect.
-     * <p>Mutable at runtime: no
-     */
-    @Deprecated
-    public static final String GC_USE_EXPIRATION_CHECKER = "exodus.gc.useExpirationChecker";
-
-    /**
-     * Defines the minimum age of a {@code Log} file (.xd file) to consider it for cleaning by the database garbage
-     * collector. The age of the last (the newest, the rightmost) {@code Log} file is {@code 0}, the age of previous
-     * file is {@code 1}, etc. Default value is {@code 2}.
-     * <p>Mutable at runtime: yes
-     */
-    public static final String GC_MIN_FILE_AGE = "exodus.gc.fileMinAge";
-
-    /**
-     * Defines the number of new {@code Log} files (.xd files) that must be created to trigger if necessary (if database
-     * utilization is not sufficient) the next background cleaning cycle (single run of the database garbage collector)
-     * after the previous cycle finished. Default value is {@code 3}, i.e. GC can start after each 3 newly created
-     * {@code Log} files.
-     * <p>Mutable at runtime: yes
-     */
-    @SuppressWarnings("DeprecatedIsStillUsed")
-    @Deprecated
-    public static final String GC_FILES_INTERVAL = "exodus.gc.filesInterval";
-
-    /**
-     * Defines the number of milliseconds after which background cleaning cycle (single run of the database garbage
-     * collector) can be repeated if the previous one didn't reach required utilization. Default value is
-     * {@code 5000}.
-     * <p>Mutable at runtime: yes
-     */
-    public static final String GC_RUN_PERIOD = "exodus.gc.runPeriod";
-
-    /**
-     * If is set to {@code true} then database utilization will be computed from scratch before the first cleaning
-     * cycle (single run of the database garbage collector) is triggered, i.e. shortly after the database is open.
-     * In addition, can be used to compute utilization information at runtime by just modifying the setting value.
-     * Default value is {@code false}.
-     * <p>Mutable at runtime: yes
-     */
-    public static final String GC_UTILIZATION_FROM_SCRATCH = "exodus.gc.utilization.fromScratch";
-
-    /**
-     * If is not empty, defines full path to the file with stored utilization. Is used on creation of an
-     * {@linkplain Environment} to update {@code .xd} files' utilization before the first cleaning
-     * cycle (single run of the database garbage collector) is triggered. In addition, can be used to reload utilization
-     * information at runtime by just modifying the setting value. Format of the stored utilization is expected
-     * to be the same as created by the {@code "-d"} option of the {@code Reflect} tool.
-     * Default value is empty string.
-     * <p>Mutable at runtime: yes
-     */
-    public static final String GC_UTILIZATION_FROM_FILE = "exodus.gc.utilization.fromFile";
-
-    /**
-     * If is set to {@code true} the database garbage collector tries to acquire exclusive {@linkplain Transaction}
-     * for its purposes. In that case, GC transaction never re-plays. In order to not block background cleaner thread
-     * forever, acquisition of exclusive GC transaction is performed with a timeout controlled by the
-     * {@linkplain #GC_TRANSACTION_ACQUIRE_TIMEOUT} setting. Default value is {@code true}.
-     * <p>Mutable at runtime: yes
-     *
-     * @see #GC_TRANSACTION_ACQUIRE_TIMEOUT
-     * @see #GC_TRANSACTION_TIMEOUT
-     * @see Transaction#isExclusive()
-     */
-    public static final String GC_USE_EXCLUSIVE_TRANSACTION = "exodus.gc.useExclusiveTransaction";
-
-    /**
-     * Defines timeout in milliseconds which is used by the database garbage collector to acquire exclusive
-     * {@linkplain Transaction} for its purposes if {@linkplain #GC_USE_EXCLUSIVE_TRANSACTION} is {@code true}.
-     * Default value is {@code 1000}.
-     * <p>Mutable at runtime: yes
-     *
-     * @see #GC_USE_EXCLUSIVE_TRANSACTION
-     * @see #GC_TRANSACTION_TIMEOUT
-     * @see Transaction#isExclusive()
-     */
-    public static final String GC_TRANSACTION_ACQUIRE_TIMEOUT = "exodus.gc.transactionAcquireTimeout";
-
-    /**
-     * Defines timeout in milliseconds which is used by the database garbage collector to reclaim non-expired data
-     * in several files inside single GC {@linkplain Transaction} acquired exclusively.
-     * {@linkplain #GC_USE_EXCLUSIVE_TRANSACTION} should be {@code true}.
-     * Default value is {@code 500}.
-     * <p>Mutable at runtime: yes
-     *
-     * @see #GC_USE_EXCLUSIVE_TRANSACTION
-     * @see #GC_TRANSACTION_ACQUIRE_TIMEOUT
-     * @see Transaction#isExclusive()
-     */
-    public static final String GC_TRANSACTION_TIMEOUT = "exodus.gc.transactionTimeout";
-
-    /**
-     * Defines the number of milliseconds which deletion of any successfully cleaned {@code Log} file (.xd file)
-     * is postponed for. Default value is {@code 5000}.
-     * <p>Mutable at runtime: yes
-     */
-    public static final String GC_FILES_DELETION_DELAY = "exodus.gc.filesDeletionDelay";
-
-    /**
-     * If set to nonzero value, GC is forced every this number of seconds. Default value is {@code 0} which means
-     * that GC is not forced periodically.
-     * <p>Mutable at runtime: yes
-     */
-    public static final String GC_RUN_EVERY = "exodus.gc.runEvery";
-
-    /**
-     * If is set to {@code true} then the {@linkplain Environment} exposes two JMX managed beans. One for
-     * {@linkplain Environment#getStatistics() environment statistics} and second for controlling the
-     * {@code EnvironmentConfig} settings. Default value is {@code true} for non-Android OS, under Android it is
-     * always {@code false}.
-     * <p>Mutable at runtime: no
-     *
-     * @see Environment#getStatistics()
-     * @see Environment#getEnvironmentConfig()
-     */
-    public static final String MANAGEMENT_ENABLED = "exodus.managementEnabled";
-
-    /**
-     * If is set to {@code true} then exposed JMX managed beans cannot have operations.
-     * Default value is {@code true}.
-     * <p>Mutable at runtime: no
-     *
-     * @see #MANAGEMENT_ENABLED
-     */
-    public static final String MANAGEMENT_OPERATIONS_RESTRICTED = "exodus.management.operationsRestricted";
-
-    /**
-     * If set to some value different from {@code null}, expose created environment via given server.
-     * <p>Mutable at runtime: no
-     */
-    public static final String META_SERVER = "exodus.env.metaServer";
-
-    public EnvironmentConfig() {
-        this(ConfigurationStrategy.SYSTEM_PROPERTY);
-    }
-
-    @SuppressWarnings("rawtypes")
-    public EnvironmentConfig(@NotNull final ConfigurationStrategy strategy) {
-        //noinspection unchecked
-        super(new Pair[]{
-                new Pair(MEMORY_USAGE_PERCENTAGE, 50),
-                new Pair(USE_VERSION1_FORMAT, true),
-                new Pair(CIPHER_ID, null),
-                new Pair(CIPHER_KEY, null),
-                new Pair(CIPHER_BASIC_IV, 0L),
-                new Pair(PROFILER_ENABLED, false),
-                new Pair(LOG_DURABLE_WRITE, false),
-                new Pair(LOG_FILE_SIZE, 8192L),
-                new Pair(LOG_LOCK_TIMEOUT, 0L),
-                new Pair(LOG_LOCK_ID, null),
-                new Pair(LOG_CACHE_PAGE_SIZE, 64 << 10),
-                new Pair(LOG_CACHE_OPEN_FILES, 500),
-                new Pair(LOG_CACHE_USE_NIO, false),
-                new Pair(LOG_CACHE_FREE_PHYSICAL_MEMORY_THRESHOLD, 1_000_000_000L), // ~1GB
-                new Pair(LOG_CACHE_SHARED, true),
-                new Pair(LOG_CACHE_NON_BLOCKING, true),
-                new Pair(LOG_CACHE_GENERATION_COUNT, 2),
-                new Pair(LOG_CACHE_USE_SOFT_REFERENCES, false),
-                new Pair(LOG_CACHE_READ_AHEAD_MULTIPLE, 1),
-                new Pair(LOG_CACHE_WARMUP, false),
-                new Pair(LOG_CLEAN_DIRECTORY_EXPECTED, false),
-                new Pair(LOG_CLEAR_INVALID, false),
-                new Pair(LOG_SYNC_PERIOD, 10000L),
-                new Pair(LOG_FULL_FILE_READ_ONLY, true),
-                new Pair(LOG_ALLOW_REMOVABLE, false),
-                new Pair(LOG_ALLOW_REMOTE, false),
-                new Pair(LOG_ALLOW_RAM_DISK, false),
-                new Pair(LOG_DATA_READER_WRITER_PROVIDER, DataReaderWriterProvider.DEFAULT_READER_WRITER_PROVIDER),
-                new Pair(ENV_IS_READONLY, false),
-                new Pair(ENV_FAIL_FAST_IN_READONLY, true),
-                new Pair(ENV_READONLY_EMPTY_STORES, false),
-                new Pair(ENV_STOREGET_CACHE_SIZE, 0),
-                new Pair(ENV_STOREGET_CACHE_MIN_TREE_SIZE, 200),
-                new Pair(ENV_STOREGET_CACHE_MAX_VALUE_SIZE, 200),
-                new Pair(ENV_CLOSE_FORCEDLY, false),
-                new Pair(ENV_TXN_REPLAY_TIMEOUT, 2000L),
-                new Pair(ENV_TXN_REPLAY_MAX_COUNT, 2),
-                new Pair(ENV_TXN_DOWNGRADE_AFTER_FLUSH, true),
-                new Pair(ENV_TXN_SINGLE_THREAD_WRITES, false),
-                new Pair(ENV_CHECK_BACKUP_CONSISTENCY, false),
-                new Pair(ENV_CHECK_DATA_STRUCTURES_CONSISTENCY, false),
-                new Pair(ENV_TXN_TRACE_FINISH, false),
-                new Pair(ENV_MAX_PARALLEL_TXNS, Integer.MAX_VALUE),
-                new Pair(ENV_MONITOR_TXNS_TIMEOUT, 0),
-                new Pair(ENV_MONITOR_TXNS_EXPIRATION_TIMEOUT, (int) TimeUnit.HOURS.toMillis(8)),
-                new Pair(ENV_MONITOR_TXNS_CHECK_FREQ, 60000),
-                new Pair(ENV_GATHER_STATISTICS, true),
-                new Pair(ENV_COMPACT_ON_OPEN, false),
-                new Pair(TREE_MAX_PAGE_SIZE, 128),
-                new Pair(TREE_DUP_MAX_PAGE_SIZE, 8),
-                new Pair(GC_ENABLED, true),
-                new Pair(GC_START_IN, 10000),
-                new Pair(GC_MIN_UTILIZATION, 50),
-                new Pair(GC_RENAME_FILES, false),
-                new Pair(GC_MIN_FILE_AGE, 2),
-                new Pair(GC_FILES_INTERVAL, 3),
-                new Pair(GC_RUN_PERIOD, 5000),
-                new Pair(GC_UTILIZATION_FROM_SCRATCH, false),
-                new Pair(GC_UTILIZATION_FROM_FILE, ""),
-                new Pair(GC_FILES_DELETION_DELAY, 5000),
-                new Pair(GC_RUN_EVERY, 0),
-                new Pair(GC_USE_EXCLUSIVE_TRANSACTION, true),
-                new Pair(GC_TRANSACTION_ACQUIRE_TIMEOUT, 1000),
-                new Pair(GC_TRANSACTION_TIMEOUT, 500),
-                new Pair(MANAGEMENT_ENABLED, !JVMConstants.getIS_ANDROID()),
-                new Pair(MANAGEMENT_OPERATIONS_RESTRICTED, true),
-                new Pair(META_SERVER, null),
-                new Pair(CHECK_PAGES_AT_RUNTIME, true),
-                new Pair(LOG_SKIP_INVALID_LOGGALE_TYPE, false),
-                new Pair(LOG_FORCE_CHECK_DATA_CONSISTENCY, false),
-                new Pair(LOG_PROCEED_DATA_RESTORE_AT_ANY_COST, false),
-                new Pair(ENV_COMPACT_IN_SINGLE_BATCH_ON_OPEN, false),
-        }, strategy);
-    }
-
-    /**
-     * Sets the value of the setting with the specified key.
-     *
-     * @param key   name of the setting
-     * @param value the setting value
-     * @return this {@code EnvironmentConfig} instance
-     */
-    @Override
-    public EnvironmentConfig setSetting(@NotNull final String key, @NotNull final Object value) {
-        return (EnvironmentConfig) super.setSetting(key, value);
-    }
-
-    /**
-     * Set {@code true} for making it possible to change settings of this {@code EnvironmentConfig} instance.
-     * {@code EnvironmentConfig.DEFAULT} is always immutable.
-     *
-     * @param isMutable {@code true} if this {@code EnvironmentConfig} instance can be mutated
-     * @return this {@code EnvironmentConfig} instance
-     */
-    @Override
-    public EnvironmentConfig setMutable(boolean isMutable) {
-        return (EnvironmentConfig) super.setMutable(isMutable);
-    }
-
-    /**
-     * Returns absolute value of memory in bytes that can be used by the LogCache if it is set.
-     * By default, is not set.
-     * <p>Mutable at runtime: no
-     *
-     * @return absolute value of memory in bytes that can be used by the LogCache if it is set or {@code null}
-     * @see #getMemoryUsagePercentage()
-     */
-    public Long /* NB! do not change to long */ getMemoryUsage() {
-        return (Long) getSetting(MEMORY_USAGE);
-    }
-
-    /**
-     * Sets absolute value of memory in bytes that can be used by the LogCache. Overrides memory percent to
-     * use by the LogCache set by {@linkplain #setMemoryUsagePercentage(int)}.
-     * <p>Mutable at runtime: no
-     *
-     * @param maxMemory number of bytes that can be used by the LogCache
-     * @return absolute this {@code EnvironmentConfig} instance
-     * @see #setMemoryUsagePercentage(int)
-     */
-    public EnvironmentConfig setMemoryUsage(final long maxMemory) {
-        return setSetting(MEMORY_USAGE, maxMemory);
-    }
-
-    /**
-     * Returns percent of max memory (specified by the "-Xmx" java parameter) that can be used by the LogCache.
-     * Is applicable only if {@linkplain #MEMORY_USAGE} is not set. Default value is {@code 50}.
-     * <p>Mutable at runtime: no
-     *
-     * @return percent of max memory that can be used by the LogCache
-     * @see #getMemoryUsage()
-     */
-    public int getMemoryUsagePercentage() {
-        return (Integer) getSetting(MEMORY_USAGE_PERCENTAGE);
-    }
-
-    /**
-     * Sets percent of max memory (specified by the "-Xmx" java parameter) that can be used by the LogCache.
-     * Is applicable only if {@linkplain #MEMORY_USAGE} is not set. Default value is {@code 50}.
-     * <p>Mutable at runtime: no
-     *
-     * @param memoryUsagePercentage percent of max memory that can be used by the LogCache
-     * @return this {@code EnvironmentConfig} instance
-     * @see #setMemoryUsage(long)
-     */
-    public EnvironmentConfig setMemoryUsagePercentage(final int memoryUsagePercentage) {
-        return setSetting(MEMORY_USAGE_PERCENTAGE, memoryUsagePercentage);
-    }
-
-    public boolean getUseVersion1Format() {
-        return (Boolean) getSetting(USE_VERSION1_FORMAT);
-    }
-
-    public EnvironmentConfig setUseVersion1Format(final boolean useVersion1Format) {
-        return setSetting(USE_VERSION1_FORMAT, useVersion1Format);
-    }
-
-    /**
-     * Indicates if disk page consistency is checked at runtime.
-     *
-     * @see #CHECK_PAGES_AT_RUNTIME
-     */
-    public boolean getCheckPagesAtRuntime() {
-        return (Boolean) getSetting(CHECK_PAGES_AT_RUNTIME);
-    }
-
-    /**
-     * Sets if disk page consistency is checked at runtime.
-     *
-     * @param checkPagesAtRuntime {@code ture} if consistency of disk pages is checked during runtime and
-     *                            {@code false} otherwise.
-     * @see #CHECK_PAGES_AT_RUNTIME
-     */
-    public EnvironmentConfig setCheckPagesAtRuntime(final boolean checkPagesAtRuntime) {
-        return setSetting(CHECK_PAGES_AT_RUNTIME, checkPagesAtRuntime);
-    }
-
-    /**
-     * Returns id of {@linkplain StreamCipherProvider} which will be used to encrypt the database. Default value is
-     * {@code null}, which means that the database won't be encrypted. The setting cannot be changed for existing databases.
-     * Default value is {@code null}.
-     * <p>Mutable at runtime: no
-     *
-     * @return id of {@linkplain StreamCipherProvider} which will be used to encrypt the database
-     * @see #getCipherKey()
-     * @see #getCipherBasicIV()
-     * @see StreamCipher
-     * @see StreamCipherProvider
-     */
-    @Nullable
-    public String getCipherId() {
-        return (String) getSetting(CIPHER_ID);
-    }
-
-    /**
-     * Sets id of {@linkplain StreamCipherProvider} which will be used to encrypt the database. Default value is
-     * {@code null}, which means that the database won't be encrypted. The setting cannot be changed for existing databases.
-     * Default value is {@code null}.
-     * <p>Mutable at runtime: no
-     *
-     * @param id id of {@linkplain StreamCipherProvider}
-     * @return this {@code EnvironmentConfig} instance
-     * @see #setCipherKey(String)
-     * @see #setCipherBasicIV(long)
-     * @see StreamCipher
-     * @see StreamCipherProvider
-     */
-    public EnvironmentConfig setCipherId(final String id) {
-        return setSetting(CIPHER_ID, id);
-    }
-
-    /**
-     * Returns the key which will be used to encrypt the database or {@code null} for no encryption. Is applicable
-     * only if* {@linkplain #getCipherId()} returns not {@code null}. Default value is {@code null}.
-     * <p>Mutable at runtime: no
-     *
-     * @return the key which will be used to encrypt the database or {@code null} for no encryption
-     * @see #getCipherId()
-     * @see #getCipherBasicIV()
-     * @see StreamCipher
-     * @see StreamCipher#init(byte[], long)
-     * @see StreamCipherProvider
-     */
-    public byte @Nullable [] getCipherKey() {
-        Object cipherKey = getSetting(CIPHER_KEY);
-        if (cipherKey instanceof String) {
-            cipherKey = KryptKt.toBinaryKey((String) cipherKey);
-            setSetting(CIPHER_KEY, cipherKey);
-        }
-        return (byte[]) cipherKey;
-    }
-
-    /**
-     * Sets the key which will be used to encrypt the database. The key is expected to be a hex string representing
-     * a byte array which is passed to {@linkplain StreamCipher#init(byte[], long)}. Is applicable only if
-     * {@linkplain #getCipherId()} returns not {@code null}. The setting cannot be changed for existing databases.
-     * Default value is {@code null}.
-     * <p>Mutable at runtime: no
-     *
-     * @param cipherKey hex string representing cipher key
-     * @return this {@code EnvironmentConfig} instance
-     * @see #setCipherId(String)
-     * @see #setCipherBasicIV(long)
-     * @see StreamCipher
-     * @see StreamCipher#init(byte[], long)
-     * @see StreamCipherProvider
-     */
-    public EnvironmentConfig setCipherKey(final String cipherKey) {
-        if (cipherKey == null) {
-            return (EnvironmentConfig) removeSetting(CIPHER_KEY);
-        }
-        return setSetting(CIPHER_KEY, KryptKt.toBinaryKey(cipherKey));
-    }
-
-    /**
-     * Returns basic IV (initialization vector) which will be used to encrypt the database. Basic IV is expected to be
-     * random (pseudo-random) and unique long value. Basic IV is used to calculate relative IVs which are passed to
-     * {@linkplain StreamCipher#init(byte[], long)}. Is applicable only if {@linkplain #CIPHER_ID} is not {@code null}.
-     * The setting cannot be changed for existing databases.
-     * Default value is {@code 0L}.
-     * <p>Mutable at runtime: no
-     *
-     * @return basic IV (initialization vector) which will be used to encrypt the database
-     * @see #getCipherId()
-     * @see #getCipherKey()
-     * @see StreamCipher
-     * @see StreamCipher#init(byte[], long)
-     * @see StreamCipherProvider
-     */
-    public long getCipherBasicIV() {
-        return (long) getSetting(CIPHER_BASIC_IV);
-    }
-
-    /**
-     * Sets basic IV (initialization vector) which will be used to encrypt the database. Basic IV is expected to be
-     * random (pseudo-random) and unique long value. Basic IV is used to calculate relative IVs which are passed to
-     * {@linkplain StreamCipher#init(byte[], long)}. Is applicable only if {@linkplain #CIPHER_ID} is not {@code null}.
-     * The setting cannot be changed for existing databases.
-     * Default value is {@code 0L}.
-     * <p>Mutable at runtime: no
-     *
-     * @param basicIV basic IV (initialization vector) which will be used to encrypt the database
-     * @return this {@code EnvironmentConfig} instance
-     * @see #setCipherId(String)
-     * @see #setCipherKey(String)
-     * @see StreamCipher
-     * @see StreamCipher#init(byte[], long)
-     * @see StreamCipherProvider
-     */
-    public EnvironmentConfig setCipherBasicIV(final long basicIV) {
-        return setSetting(CIPHER_BASIC_IV, basicIV);
-    }
-
-    /**
-     * If is set to {@code true} database profiler is enabled. By default, it is disabled.
-     * <p>Mutable at runtime: no
-     *
-     * @return {@code true} if database profiler is enabled.
-     * @since 1.4.0
-     */
-    public boolean getProfilerEnabled() {
-        return (Boolean) getSetting(PROFILER_ENABLED);
-    }
-
-    /**
-     * Set {@code true} to enable database profiler. By default, it is disabled.
-     * <p>Mutable at runtime: no
-     *
-     * @param enabled {@code true} to enable database profiler.
-     * @return this {@code EnvironmentConfig} instance
-     * @since 1.4.0
-     */
-    public EnvironmentConfig setProfilerEnabled(final boolean enabled) {
-        return setSetting(PROFILER_ENABLED, enabled);
-    }
-
-    /**
-     * Returns {@code true} if file system's fsync call after should be  executed after each committed or flushed
-     * transaction. By default, is switched off since it creates significant performance overhead and can be
-     * controlled manually.
-     * <p>Mutable at runtime: yes
-     *
-     * @return {@code true} if {@linkplain Transaction transactions} are durable
-     * @see #getLogSyncPeriod()
-     */
-    public boolean getLogDurableWrite() {
-        return (Boolean) getSetting(LOG_DURABLE_WRITE);
-    }
-
-    /**
-     * Sets flag whether {@linkplain Transaction transactions} should force fsync after each commit or flush.
-     * By default, is switched off since it creates significant performance overhead and can be controlled manually.
-     * <p>Mutable at runtime: yes
-     *
-     * @param durableWrite {@code true} if {@linkplain Transaction transactions} should be durable
-     * @return this {@code EnvironmentConfig} instance
-     * @see #setLogSyncPeriod(long)
-     */
-    public EnvironmentConfig setLogDurableWrite(final boolean durableWrite) {
-        return setSetting(LOG_DURABLE_WRITE, durableWrite);
-    }
-
-    /**
-     * Returns the maximum size in kilobytes of a single {@code Log} file (.xd file). The setting cannot be changed
-     * for existing databases. Default value is {@code 8192L}.
-     * <p>Mutable at runtime: no
-     *
-     * @return maximum size in kilobytes of a single .xd file
-     */
-    public long getLogFileSize() {
-        return (Long) getSetting(LOG_FILE_SIZE);
-    }
-
-    /**
-     * Sets the maximum size in kilobytes of a single {@code Log} file (.xd file). The setting cannot be changed
-     * for existing databases. Default value is {@code 8192L}.
-     * <p>Mutable at runtime: no
-     *
-     * @param kilobytes maximum size in kilobytes of a single .xd file
-     * @return this {@code EnvironmentConfig} instance
-     */
-    public EnvironmentConfig setLogFileSize(final long kilobytes) {
-        return setSetting(LOG_FILE_SIZE, kilobytes);
-    }
-
-    /**
-     * Returns the number of milliseconds the {@code Log} constructor waits for the lock file.
-     * Default value is {@code 0L}, i.e. it doesn't wait and fails immediately if the lock is acquired.
-     * <p>Mutable at runtime: no
-     *
-     * @return number of milliseconds the {@code Log} constructor waits for the lock file
-     */
-    public long getLogLockTimeout() {
-        return (Long) getSetting(LOG_LOCK_TIMEOUT);
-    }
-
-    /**
-     * Sets the debug identifier to be written to the lock file alongside with other debug information.
-     * <p>Mutable at runtime: no
-     *
-     * @param id the debug identifier to be written to the lock file alongside with other debug information
-     * @return this {@code EnvironmentConfig} instance
-     */
-    public EnvironmentConfig setLogLockId(final String id) {
-        return setSetting(LOG_LOCK_ID, id);
-    }
-
-    /**
-     * Sets the number of milliseconds the {@code Log} constructor waits for the lock file.
-     * <p>Mutable at runtime: no
-     *
-     * @param millis number of milliseconds the {@code Log} constructor should wait for the lock file
-     * @return this {@code EnvironmentConfig} instance
-     */
-    public EnvironmentConfig setLogLockTimeout(final long millis) {
-        return setSetting(LOG_LOCK_TIMEOUT, millis);
-    }
-
-    /**
-     * Sets the debug identifier to be written to the lock file alongside with other debug information.
-     * Default value is {@code ManagementFactory.getRuntimeMXBean().getName()} which has a form of {@code pid@hostname}.
-     * <p>Mutable at runtime: no
-     *
-     * @return the debug identifier to be written to the lock file alongside with other debug information
-     * or null if the default value is used
-     */
-    public String getLogLockId() {
-        return (String) getSetting(LOG_LOCK_ID);
-    }
-
-    /**
-     * Returns the size in bytes of a single page (byte array) in the LogCache. This number of bytes is read from
-     * {@linkplain java.nio.MappedByteBuffer} or {@linkplain java.io.RandomAccessFile} at a time.
-     *
-     * <p>If the LogCache is shared ({@linkplain #LOG_CACHE_SHARED}) all {@linkplain Environment}s should be configured
-     * to use single LogCache page size.
-     *
-     * <p>Default value is {@code 64 * 1024}.
-     * <p>Mutable at runtime: no
-     *
-     * @return size in bytes of a single page (byte array) in the LogCache
-     */
-    public int getLogCachePageSize() {
-        return (Integer) getSetting(LOG_CACHE_PAGE_SIZE);
-    }
-
-    /**
-     * Sets the size in bytes of a single page (byte array) in the LogCache. This number of bytes is read from
-     * {@linkplain java.nio.MappedByteBuffer} or {@linkplain java.io.RandomAccessFile} at a time.
-     *
-     * <p>If the LogCache is shared ({@linkplain #LOG_CACHE_SHARED}) all {@linkplain Environment}s should be configured
-     * to use single LogCache page size.
-     *
-     * <p>Default value is {@code 64 * 1024}.
-     * <p>Mutable at runtime: no
-     *
-     * @param bytes size in bytes of a single page (byte array) in the LogCache
-     * @return this {@code EnvironmentConfig} instance
-     */
-    public EnvironmentConfig setLogCachePageSize(final int bytes) {
-        return setSetting(LOG_CACHE_PAGE_SIZE, bytes);
-    }
-
-    /**
-     * Returns the maximum number of open files that the LogCache maintains in order to reduce system calls to open and
-     * close files. The more open files is allowed the less system calls are performed in addition to reading or
-     * mapping files. This value can notably affect performance of database warm-up. Default value is {@code 500}.
-     * Open files cache is shared amongst all open {@linkplain Environment environments}.
-     * <p>Mutable at runtime: no
-     *
-     * @return maximum number of open files
-     */
-    public int getLogCacheOpenFilesCount() {
-        return (Integer) getSetting(LOG_CACHE_OPEN_FILES);
-    }
-
-    /**
-     * Sets the maximum number of open files that the LogCache maintains in order to reduce system calls to open and
-     * close files. The more open files is allowed the less system calls are performed in addition to reading or
-     * mapping files. This value can notably affect performance of database warm-up. Default value is {@code 500}.
-     * Open files cache is shared amongst all open {@linkplain Environment environments}.
-     * <p>Mutable at runtime: no
-     *
-     * @param files maximum number of open files
-     * @return this {@code EnvironmentConfig} instance
-     */
-    public EnvironmentConfig setLogCacheOpenFilesCount(final int files) {
-        return setSetting(LOG_CACHE_OPEN_FILES, files);
-    }
-
-    /**
-     * Forces to check data consistency of the database on opening. Default value is {@code false}.
-     */
-    public boolean getLogForceCheckDataConsistency() {
-        return (Boolean) getSetting(LOG_FORCE_CHECK_DATA_CONSISTENCY);
-    }
-
-    /**
-     * Forces to check data consistency of the database on opening. Default value is {@code false}.
-     *
-     * <p>Mutable at runtime: no
-     *
-     * @param checkLogDataConsistency {@code true} to check data consistency of the database on opening
-     * @return this {@code EnvironmentConfig} instance
-     */
-    public EnvironmentConfig setLogForceCheckDataConsistency(final boolean checkLogDataConsistency) {
-        return setSetting(LOG_FORCE_CHECK_DATA_CONSISTENCY, checkLogDataConsistency);
-    }
-
-    /**
-     * Forces data restore routine to proceed even if it is not possible to restore all the data.
-     */
-    public boolean isLogProceedDataRestoredAtAnyCost() {
-        return (Boolean) getSetting(LOG_PROCEED_DATA_RESTORE_AT_ANY_COST);
-    }
-
-    /**
-     * Forces data restore routine to proceed even if it is not possible to restore all the data.
-     *
-     * <p>Mutable at runtime: no
-     */
-    public EnvironmentConfig setLogProceedDataRestoredAtAnyCost(final boolean proceedDataRestoredAtAnyCost) {
-        return setSetting(LOG_PROCEED_DATA_RESTORE_AT_ANY_COST, proceedDataRestoredAtAnyCost);
-    }
-
-    /**
-     * Returns {@code true} if any immutable .xd file can be mapped in memory provided there is enough physical memory.
-     * On cache miss, LogCache at first tries to check if there is corresponding mapped byte buffer and copies
-     * cache page from the buffer, otherwise reads the page from {@linkplain java.io.RandomAccessFile}. If is set to
-     * {@code false} then LogCache always reads {@linkplain java.io.RandomAccessFile} on cache miss.
-     * Default value was {@code true} before version {@code 1.2.3}. As of {@code 1.2.3}, default value is {@code false}.
-     *
-     * <p>Mutable at runtime: no
-     *
-     * @return {@code true} mapping of .xd files in memory is allowed
-     * @see #getLogCacheFreePhysicalMemoryThreshold()
-     * @deprecated Because of upcoming release of virtual threads feature this property is deprecated.
-     */
-    @Deprecated
-    public boolean getLogCacheUseNio() {
-        return (Boolean) getSetting(LOG_CACHE_USE_NIO);
-    }
-
-    /**
-     * Set {@code true} to allow any immutable .xd file to be mapped in memory provided there is enough physical memory.
-     * On cache miss, LogCache at first tries to check if there is corresponding mapped byte buffer and copies
-     * cache page from the buffer, otherwise reads the page from {@linkplain java.io.RandomAccessFile}. If is set to
-     * {@code false} then LogCache always reads {@linkplain java.io.RandomAccessFile} on cache miss.
-     * Default value was {@code true} before version {@code 1.2.3}. As of {@code 1.2.3}, default value is {@code false}.
-     *
-     * <p>Mutable at runtime: no
-     *
-     * @param useNio {@code true} is using NIO is allowed
-     * @return this {@code EnvironmentConfig} instance
-     * @deprecated Because of upcoming release of virtual threads feature this property is deprecated.
-     */
-    @Deprecated
-    public EnvironmentConfig setLogCacheUseNio(final boolean useNio) {
-        return setSetting(LOG_CACHE_USE_NIO, useNio);
-    }
-
-    /**
-     * If {@linkplain #LOG_CACHE_USE_NIO} is {@code true} defines the minimum size in bytes of free physical memory
-     * maintained by the cache memory-mapped files on the host where the JVM runs. On cache miss, LogCache checks if
-     * corresponding file is mapped in memory, and if it is not and if free physical memory amount is greater than
-     * threshold specified by this setting, tries to map the file in memory. Default value is {@code 1_000_000_000L}
-     * bytes, i.e. ~1GB.
-     *
-     * @return minimum size in bytes of free physical memory
-     */
-    public long getLogCacheFreePhysicalMemoryThreshold() {
-        return (Long) getSetting(LOG_CACHE_FREE_PHYSICAL_MEMORY_THRESHOLD);
-    }
-
-    /**
-     * If {@linkplain #LOG_CACHE_USE_NIO} is {@code true} sets the minimum size in bytes of free physical memory
-     * maintained by the cache memory-mapped files on the host where the JVM runs. On cache miss, LogCache checks if
-     * corresponding file is mapped in memory, and if it is not and if free physical memory amount is greater than
-     * threshold specified by this setting, tries to map the file in memory. Default value is {@code 1_000_000_000L}
-     * bytes, i.e. ~1GB.
-     *
-     * @param freePhysicalMemoryThreshold minimum size in bytes of free physical memory
-     * @return this {@code EnvironmentConfig} instance
-     */
-    public EnvironmentConfig setLogCacheFreePhysicalMemoryThreshold(final long freePhysicalMemoryThreshold) {
-        return setSetting(LOG_CACHE_FREE_PHYSICAL_MEMORY_THRESHOLD, freePhysicalMemoryThreshold);
-    }
-
-    /**
-     * Returns {@code true} if the LogCache is shared. Shared cache caches raw binary
-     * data (contents of .xd files) of all {@linkplain Environment} instances created in scope of this class loader.
-     * By default, the LogCache is shared.
-     * <p>Mutable at runtime: no
-     *
-     * @return {@code true} if the LogCache is shared
-     */
-    public boolean isLogCacheShared() {
-        return (Boolean) getSetting(LOG_CACHE_SHARED);
-    }
-
-    /**
-     * Set {@code true} if the LogCache should be shared. Shared cache caches raw binary
-     * data (contents of .xd files) of all {@linkplain Environment} instances created in scope of this class loader.
-     * By default, the LogCache is shared.
-     * <p>Mutable at runtime: no
-     *
-     * @param shared {@code true} if the LogCache should be shared
-     * @return this {@code EnvironmentConfig} instance
-     */
-    public EnvironmentConfig setLogCacheShared(final boolean shared) {
-        return setSetting(LOG_CACHE_SHARED, shared);
-    }
-
-    /**
-     * Returns {@code true} if the LogCache should use lock-free data structures. Default value is {@code true}.
-     * There is no practical sense to use "blocking" cache, so the setting will be deprecated in future.
-     * <p>Mutable at runtime: no
-     *
-     * @return {@code true} if the LogCache should use lock-free data structures
-     */
-    public boolean isLogCacheNonBlocking() {
-        return (Boolean) getSetting(LOG_CACHE_NON_BLOCKING);
-    }
-
-    /**
-     * Set {@code true} if the LogCache should use lock-free data structures. Default value is {@code true}.
-     * There is no practical sense to use "blocking" cache, so the setting will be deprecated in future.
-     * <p>Mutable at runtime: no
-     *
-     * @param nonBlocking {@code true} if the LogCache should use lock-free data structures
-     * @return this {@code EnvironmentConfig} instance
-     */
-    public EnvironmentConfig setLogCacheNonBlocking(final boolean nonBlocking) {
-        return setSetting(LOG_CACHE_NON_BLOCKING, nonBlocking);
-    }
-
-    /**
-     * Returns the number of generations of non-blocking LogCache. Is applicable only if {@linkplain #LOG_CACHE_NON_BLOCKING}
-     * is set to {@code true}. The higher number of generations is, the higher the cache hit rate is and CPU ticks
-     * necessary to get a single page from the cache. Default value is {@code 2}.
-     *
-     * @return number of generations of non-blocking LogCache
-     */
-    public int getLogCacheGenerationCount() {
-        return (Integer) getSetting(LOG_CACHE_GENERATION_COUNT);
-    }
-
-    /**
-     * Sets the number of generations of non-blocking LogCache. Is applicable only if {@linkplain #LOG_CACHE_NON_BLOCKING}
-     * is set to {@code true}. The higher number of generations is, the higher the cache hit rate is and CPU ticks
-     * necessary to get a single page from the cache. Default value is {@code 2}.
-     *
-     * @param generationCount number of generations of non-blocking LogCache
-     * @return this {@code EnvironmentConfig} instance
-     */
-    public EnvironmentConfig setLogCacheGenerationCount(final int generationCount) {
-        if (generationCount < 2) {
-            throw new InvalidSettingException("LogCache generation count should greater than 1");
-        }
-        return setSetting(LOG_CACHE_GENERATION_COUNT, generationCount);
-    }
-
-    /**
-     * Returns {@code true} LogCache uses {@linkplain java.lang.ref.SoftReference soft references} for
-     * holding cached pages. The cache still uses not more memory than it is configured by {@linkplain #MEMORY_USAGE} or
-     * {@linkplain #MEMORY_USAGE_PERCENTAGE} settings, but JVM GC can reclaim memory used by the cache on
-     * a heavy load surge. On the other hand, use of soft references results in greater JVM GC load and greater
-     * general CPU consumption by the cache. So one can choose either memory-flexible, or CPU-optimal cache.
-     * Default value is {@code false}.
-     * <p>Mutable at runtime: no
-     *
-     * @return {@code true} if LogCache should use {@linkplain java.lang.ref.SoftReference soft references} for
-     * holding cached pages
-     */
-    public boolean getLogCacheUseSoftReferences() {
-        return (Boolean) getSetting(LOG_CACHE_USE_SOFT_REFERENCES);
-    }
-
-    /**
-     * Set {@code true} if LogCache should use {@linkplain java.lang.ref.SoftReference soft references} for
-     * holding cached pages. The cache still uses not more memory than it is configured by {@linkplain #MEMORY_USAGE} or
-     * {@linkplain #MEMORY_USAGE_PERCENTAGE} settings, but JVM GC can reclaim memory used by the cache on
-     * a heavy load surge. On the other hand, use of soft references results in greater JVM GC load and greater
-     * general CPU consumption by the cache. So one can choose either memory-flexible, or CPU-optimal cache.
-     * Default value is {@code false}.
-     * <p>Mutable at runtime: no
-     *
-     * @param useSoftReferences {@code true} if LogCache should use
-     *                          {@linkplain java.lang.ref.SoftReference soft references} for holding cached pages
-     * @return this {@code EnvironmentConfig} instance
-     */
-    public EnvironmentConfig setLogCacheUseSoftReferences(final boolean useSoftReferences) {
-        return setSetting(LOG_CACHE_USE_SOFT_REFERENCES, useSoftReferences);
-    }
-
-    /**
-     * Returns the number of successive pages to be read at once in case of LogCache miss. Reading successive pages
-     * can reduce amount of random access to database files. It can be useful in workloads like application warm-up.
-     * Default value is {@code 1} which means that no read-ahead strategy is applied.
-     *
-     * @return number of successive pages to be read at once in case of LogCache miss
-     */
-    public int getLogCacheReadAheadMultiple() {
-        return (Integer) getSetting(LOG_CACHE_READ_AHEAD_MULTIPLE);
-    }
-
-    /**
-     * Sets the number of successive pages to be read at once in case of LogCache miss. Reading successive pages
-     * can reduce amount of random access to database files. It can be useful in workloads like application warm-up.
-     * Default value is {@code 1} which means that no read-ahead strategy is applied.
-     *
-     * @param readAheadMultiple number of successive pages to be read at once in case of LogCache miss
-     * @return this {@code EnvironmentConfig} instance
-     */
-    public EnvironmentConfig setLogCacheReadAheadMultiple(final int readAheadMultiple) {
-        if (readAheadMultiple < 1) {
-            throw new InvalidSettingException("LogCache read ahead multiple should greater than 0");
-        }
-        return setSetting(LOG_CACHE_READ_AHEAD_MULTIPLE, readAheadMultiple);
-    }
-
-    /**
-     * Returns {@code true} if LogCache will populate itself with database file pages right after the database is
-     * opened using this {@code EnvironmentConfig} instance. Default value is {@code false}.
-     * <p>Mutable at runtime: no
-     *
-     * @return {@code true} if LogCache will populate itself with database file pages
-     */
-    public boolean getLogCacheWarmup() {
-        return (Boolean) getSetting(LOG_CACHE_WARMUP);
-    }
-
-    /**
-     * Set {@code true} if LogCache should populate itself with database file pages right after the database is
-     * opened using this {@code EnvironmentConfig} instance. Default value is {@code false}.
-     * <p>Mutable at runtime: no
-     *
-     * @param warmup {@code true} if LogCache should populate itself with database file pages
-     * @return this {@code EnvironmentConfig} instance
-     */
-    public EnvironmentConfig setLogCacheWarmup(final boolean warmup) {
-        return setSetting(LOG_CACHE_WARMUP, warmup);
-    }
-
-    /**
-     * Returns {@code true} if the Log constructor fails if the database directory is not clean. Can be useful
-     * if an applications expects that the database should always be newly created. Default value is {@code false}.
-     * <p>Mutable at runtime: no
-     *
-     * @return {@code true} if the Log constructor fails if the database directory is not clean
-     */
-    public boolean isLogCleanDirectoryExpected() {
-        return (Boolean) getSetting(LOG_CLEAN_DIRECTORY_EXPECTED);
-    }
-
-    /**
-     * Set {@code true} if the Log constructor should fail if the database directory is not clean. Can be useful
-     * if an applications expects that the database should always be newly created. Default value is {@code false}.
-     * <p>Mutable at runtime: no
-     *
-     * @param logCleanDirectoryExpected {@code true} if the Log constructor should fail if the database directory is not clean
-     * @return this {@code EnvironmentConfig} instance
-     */
-    public EnvironmentConfig setLogCleanDirectoryExpected(final boolean logCleanDirectoryExpected) {
-        return setSetting(LOG_CLEAN_DIRECTORY_EXPECTED, logCleanDirectoryExpected);
-    }
-
-    /**
-     * Returns {@code true} if the Log constructor implicitly clears the database if it occurred to be invalid
-     * when opened. Default value is {@code false}.
-     * <p>Mutable at runtime: no
-     *
-     * @return {@code true} if the Log constructor should implicitly clear invalid database
-     */
-    public boolean isLogClearInvalid() {
-        return (Boolean) getSetting(LOG_CLEAR_INVALID);
-    }
-
-    /**
-     * Set {@code true} if the Log constructor should implicitly clear the database if it occurred to be invalid
-     * when opened. Default value is {@code false}.
-     * <p>Mutable at runtime: no
-     *
-     * @param logClearInvalid {@code true} if the Log constructor should implicitly clear invalid database
-     * @return this {@code EnvironmentConfig} instance
-     */
-    public EnvironmentConfig setLogClearInvalid(final boolean logClearInvalid) {
-        return setSetting(LOG_CLEAR_INVALID, logClearInvalid);
-    }
-
-    public EnvironmentConfig setLogSkipInvalidLoggableType(final boolean skipInvalidLoggableType) {
-        return setSetting(LOG_SKIP_INVALID_LOGGALE_TYPE, skipInvalidLoggableType);
-    }
-
-    public boolean isLogSkipInvalidLoggableType() {
-        return (Boolean) getSetting(LOG_SKIP_INVALID_LOGGALE_TYPE);
-    }
-
-    /**
-     * Returns the period in milliseconds to force file system's fsync call that often if {@linkplain #LOG_DURABLE_WRITE}
-     * is switched off. Default value is {@code 10000L}.
-     * <p>Mutable at runtime: yes
-     *
-     * @return milliseconds to force file system's fsync call that often
-     * @see #getLogDurableWrite()
-     */
-    public long getLogSyncPeriod() {
-        return (Long) getSetting(LOG_SYNC_PERIOD);
-    }
-
-    /**
-     * Sets the period in milliseconds to force file system's fsync call that often if {@linkplain #LOG_DURABLE_WRITE}
-     * is switched off. Default value is {@code 10000L}.
-     * <p>Mutable at runtime: yes
-     *
-     * @param millis milliseconds to force file system's fsync call that often
-     * @return this {@code EnvironmentConfig} instance
-     * @see #setLogDurableWrite(boolean)
-     */
-    public EnvironmentConfig setLogSyncPeriod(final long millis) {
-        return setSetting(LOG_SYNC_PERIOD, millis);
-    }
-
-    /**
-     * Returns {@code true} if each complete and immutable {@code Log} file (.xd file) should marked with read-only
-     * attribute. Default value is {@code true}.
-     * <p>Mutable at runtime: no
-     *
-     * @return {@code true} if each complete and immutable .xd file should marked with read-only attribute
-     */
-    public boolean isLogFullFileReadonly() {
-        return (Boolean) getSetting(LOG_FULL_FILE_READ_ONLY);
-    }
-
-    /**
-     * Set {@code true} if each complete and immutable {@code Log} file (.xd file) should marked with read-only
-     * attribute. Default value is {@code true}.
-     * <p>Mutable at runtime: no
-     *
-     * @param readonly {@code true} to mark each complete and immutable .xd file with read-only attribute
-     * @return this {@code EnvironmentConfig} instance
-     */
-    public EnvironmentConfig setFullFileReadonly(final boolean readonly) {
-        return setSetting(LOG_FULL_FILE_READ_ONLY, readonly);
-    }
-
-    /**
-     * For {@linkplain DataReaderWriterProvider#DEFAULT_READER_WRITER_PROVIDER} used as {@linkplain
-     * DataReaderWriterProvider} service provider interface implementation, if is set to {@code true}
-     * then the database can be opened on a removable storage. Attempt to open database on a storage of not allowed
-     * type results in {@linkplain StorageTypeNotAllowedException}. Default value is {@code false}.
-     * <p>Mutable at runtime: no
-     *
-     * @return {@code true} if the database can be opened on a removable storage
-     * @since 1.4.0
-     */
-    public boolean isLogAllowRemovable() {
-        return (Boolean) getSetting(LOG_ALLOW_REMOVABLE);
-    }
-
-    /**
-     * For {@linkplain DataReaderWriterProvider#DEFAULT_READER_WRITER_PROVIDER} used as {@linkplain
-     * DataReaderWriterProvider} service provider interface implementation, if is set to {@code true}
-     * then the database can be opened on a removable storage. Attempt to open database on a storage of not allowed
-     * type results in {@linkplain StorageTypeNotAllowedException}. Default value is {@code false}.
-     * <p>Mutable at runtime: no
-     *
-     * @param allow {@code true} to allow using database located on removable storage
-     * @return this {@code EnvironmentConfig} instance
-     * @since 1.4.0
-     */
-    public EnvironmentConfig setLogAllowRemovable(final boolean allow) {
-        return setSetting(LOG_ALLOW_REMOVABLE, allow);
-    }
-
-    /**
-     * For {@linkplain DataReaderWriterProvider#DEFAULT_READER_WRITER_PROVIDER} used as {@linkplain
-     * DataReaderWriterProvider} service provider interface implementation, if is set to {@code true}
-     * then the database can be opened on a remote storage. Attempt to open database on a storage of not allowed
-     * type results in {@linkplain StorageTypeNotAllowedException}. Default value is {@code false}.
-     * <p>Mutable at runtime: no
-     *
-     * @return {@code true} if the database can be opened on a remote storage
-     * @since 1.4.0
-     */
-    public boolean isLogAllowRemote() {
-        return (Boolean) getSetting(LOG_ALLOW_REMOTE);
-    }
-
-    /**
-     * For {@linkplain DataReaderWriterProvider#DEFAULT_READER_WRITER_PROVIDER} used as {@linkplain
-     * DataReaderWriterProvider} service provider interface implementation, if is set to {@code true}
-     * then the database can be opened on a remote storage. Attempt to open database on a storage of not allowed
-     * type results in {@linkplain StorageTypeNotAllowedException}. Default value is {@code false}.
-     * <p>Mutable at runtime: no
-     *
-     * @param allow {@code true} to allow using database located on remote storage
-     * @return this {@code EnvironmentConfig} instance
-     * @since 1.4.0
-     */
-    public EnvironmentConfig setLogAllowRemote(final boolean allow) {
-        return setSetting(LOG_ALLOW_REMOTE, allow);
-    }
-
-    /**
-     * For {@linkplain DataReaderWriterProvider#DEFAULT_READER_WRITER_PROVIDER} used as {@linkplain
-     * DataReaderWriterProvider} service provider interface implementation, if is set to {@code true}
-     * then the database can be opened on RAM-disk. Attempt to open database on a storage of not allowed
-     * type results in {@linkplain StorageTypeNotAllowedException}. Default value is {@code false}.
-     * <p>Mutable at runtime: no
-     *
-     * @return {@code true} if the database can be opened on RAM-disk
-     * @since 1.4.0
-     */
-    public boolean isLogAllowRamDisk() {
-        return (Boolean) getSetting(LOG_ALLOW_RAM_DISK);
-    }
-
-    /**
-     * For {@linkplain DataReaderWriterProvider#DEFAULT_READER_WRITER_PROVIDER} used as {@linkplain
-     * DataReaderWriterProvider} service provider interface implementation, if is set to {@code true}
-     * then the database can be opened on RAM-disk. Attempt to open database on a storage of not allowed
-     * type results in {@linkplain StorageTypeNotAllowedException}. Default value is {@code false}.
-     * <p>Mutable at runtime: no
-     *
-     * @param allow {@code true} to allow using database located on RAM-disk
-     * @return this {@code EnvironmentConfig} instance
-     * @since 1.4.0
-     */
-    public EnvironmentConfig setLogAllowRamDisk(final boolean allow) {
-        return setSetting(LOG_ALLOW_RAM_DISK, allow);
-    }
-
-    /**
-     * Returns fully-qualified name of the {@linkplain DataReaderWriterProvider} service provide interface implementation which
-     * will be used to create {@linkplain DataReader} and {@linkplain DataWriter} instances. This setting can be used
-     * to customize storage: define in-memory one, in-cloud, etc.
-     * Default value is {@linkplain DataReaderWriterProvider#DEFAULT_READER_WRITER_PROVIDER} which means that file system must be
-     * used as a storage. Several settings are applicable only if FileDataReaderWriterProvider is used:
-     * {@linkplain #LOG_DURABLE_WRITE}, {@linkplain #LOG_SYNC_PERIOD}, {@linkplain #LOG_CACHE_OPEN_FILES},
-     * {@linkplain #LOG_FULL_FILE_READ_ONLY}, {@linkplain #LOG_CACHE_USE_NIO}, {@linkplain #LOG_CACHE_FREE_PHYSICAL_MEMORY_THRESHOLD}.
-     * <p>Mutable at runtime: no
-     *
-     * @return fully-qualified name of the {@linkplain DataReaderWriterProvider} service provide interface implementation
-     */
-    public String getLogDataReaderWriterProvider() {
-        return (String) getSetting(LOG_DATA_READER_WRITER_PROVIDER);
-    }
-
-    /**
-     * Sets fully-qualified name of the {@linkplain DataReaderWriterProvider} service provide interface implementation which
-     * will be used to create {@linkplain DataReader} and {@linkplain DataWriter} instances. This setting can be used
-     * to customize storage: define in-memory one, in-cloud, etc.
-     * Default value is {@linkplain DataReaderWriterProvider#DEFAULT_READER_WRITER_PROVIDER} which means that file system must be
-     * used as a storage. Several settings are applicable only if FileDataReaderWriterProvider is used:
-     * {@linkplain #LOG_DURABLE_WRITE}, {@linkplain #LOG_SYNC_PERIOD}, {@linkplain #LOG_CACHE_OPEN_FILES},
-     * {@linkplain #LOG_FULL_FILE_READ_ONLY}, {@linkplain #LOG_CACHE_USE_NIO}, {@linkplain #LOG_CACHE_FREE_PHYSICAL_MEMORY_THRESHOLD}.
-     * <p>Mutable at runtime: no
-     *
-     * @param provider fully-qualified name of the {@linkplain DataReaderWriterProvider} service provide interface implementation
-     * @return this {@code EnvironmentConfig} instance
-     */
-    public EnvironmentConfig setLogDataReaderWriterProvider(@NotNull final String provider) {
-        return setSetting(LOG_DATA_READER_WRITER_PROVIDER, provider);
-    }
-
-    /**
-     * Returns {@code true} if the {@linkplain Environment} instance is read-only. Default value is {@code false}.
-     * <p>Mutable at runtime: yes
-     * <p>
-     * *WARNING* do not use this method to check if {@linkplain Environment} is working in read-only mode at runtime.
-     * Please use {@linkplain  Environment#isReadOnly()} instead.
-     *
-     * @return {@code true} if the {@linkplain Environment} instance is read-only
-     */
-    public boolean getEnvIsReadonly() {
-        return (Boolean) getSetting(ENV_IS_READONLY);
-    }
-
-    /**
-     * Set {@code true} to turn the {@linkplain Environment} instance to read-only mode. Default value is {@code false}.
-     * <p>Mutable at runtime: yes
-     *
-     * @param isReadonly {@code true} to turn the {@linkplain Environment} instance to read-only mode
-     * @return this {@code EnvironmentConfig} instance
-     */
-    public EnvironmentConfig setEnvIsReadonly(final boolean isReadonly) {
-        return setSetting(ENV_IS_READONLY, isReadonly);
-    }
-
-    /**
-     * If is set to {@code true} and {@linkplain #ENV_IS_READONLY} is also {@code true} then the {@linkplain Environment}
-     * obligatorily creates transactions for which {@linkplain Transaction#isReadonly()} is {@code true}. Read-only
-     * transactions fail-fast with {@linkplain ReadonlyTransactionException} on attempt to modify data. If is set to
-     * {@code false} and {@linkplain #ENV_IS_READONLY} is set to {@code true} then the {@linkplain Environment} creates
-     * transaction that allow to accumulate changes but cannot be flushed ot committed since the {@linkplain Environment}
-     * is read-only. Default value is {@code true}.
-     * <p>Mutable at runtime: yes
-     *
-     * @return {@code true} if attempt to modify data won't fail immediately in read-only mode
-     */
-    public boolean getEnvFailFastInReadonly() {
-        return (Boolean) getSetting(ENV_FAIL_FAST_IN_READONLY);
-    }
-
-    /**
-     * If is set to {@code true} and {@linkplain #ENV_IS_READONLY} is also {@code true} then the {@linkplain Environment}
-     * obligatorily creates transactions for which {@linkplain Transaction#isReadonly()} is {@code true}. Read-only
-     * transactions fail-fast with {@linkplain ReadonlyTransactionException} on attempt to modify data. If is set to
-     * {@code false} and {@linkplain #ENV_IS_READONLY} is set to {@code true} then the {@linkplain Environment} creates
-     * transaction that allow to accumulate changes but cannot be flushed ot committed since the {@linkplain Environment}
-     * is read-only. Default value is {@code true}.
-     * <p>Mutable at runtime: yes
-     *
-     * @param failFast {@code true} if attempt modify data shouldn fail immediately in read-only mode
-     * @return this {@code EnvironmentConfig} instance
-     */
-    @SuppressWarnings("UnusedReturnValue")
-    public EnvironmentConfig setEnvFailFastInReadonly(final boolean failFast) {
-        return setSetting(ENV_FAIL_FAST_IN_READONLY, failFast);
-    }
-
-    /**
-     * If is set to {@code true} and {@linkplain #ENV_IS_READONLY} is also {@code true} then
-     * {@linkplain Environment#openStore(String, StoreConfig, Transaction)} doesn't try to create a {@linkplain Store},
-     * but returns an empty immutable instance instead. Default value is {@code false}.
-     * <p>Mutable at runtime: yes
-     *
-     * @return {@code true} if attempt to create a {@linkplain Store} won't fail immediately in read-only mode
-     */
-    public boolean getEnvReadonlyEmptyStores() {
-        return (Boolean) getSetting(ENV_READONLY_EMPTY_STORES);
-    }
-
-    /**
-     * If is set to {@code true} and {@linkplain #ENV_IS_READONLY} is also {@code true} then
-     * {@linkplain Environment#openStore(String, StoreConfig, Transaction)} doesn't try to create a {@linkplain Store},
-     * but returns an empty immutable instance instead. Default value is {@code false}.
-     * <p>Mutable at runtime: yes
-     *
-     * @param readonlyEmptyStores {@code true} if attempt to create a {@linkplain Store} shouldn't fail immediately in read-only mode
-     * @return this {@code EnvironmentConfig} instance
-     */
-    public EnvironmentConfig setEnvReadonlyEmptyStores(final boolean readonlyEmptyStores) {
-        return setSetting(ENV_READONLY_EMPTY_STORES, readonlyEmptyStores);
-    }
-
-    /**
-     * Returns the size of the "store-get" cache. The "store-get" cache can increase performance of
-     * {@linkplain Store#get(Transaction, ByteIterable)} in certain cases. Default value is {@code 0} what means that
-     * the cache is inactive. If the setting is mutated at runtime the cache is invalidated.
-     * <p>Mutable at runtime: yes
-     *
-     * @return size of the "store-get" cache
-     */
-    public int getEnvStoreGetCacheSize() {
-        return (Integer) getSetting(ENV_STOREGET_CACHE_SIZE);
-    }
-
-    /**
-     * Sets the size of the "store-get" cache. The "store-get" cache can increase performance of
-     * {@linkplain Store#get(Transaction, ByteIterable)} in certain cases. Default value is {@code 0} what means that
-     * the cache is inactive. If the setting is mutated at runtime the cache is invalidated.
-     * <p>Mutable at runtime: yes
-     *
-     * @param storeGetCacheSize size of the "store-get" cache
-     * @return this {@code EnvironmentConfig} instance
-     */
-    @SuppressWarnings("UnusedReturnValue")
-    public EnvironmentConfig setEnvStoreGetCacheSize(final int storeGetCacheSize) {
-        if (storeGetCacheSize < 0) {
-            throw new InvalidSettingException("Negative StoreGetCache size");
-        }
-        return setSetting(ENV_STOREGET_CACHE_SIZE, storeGetCacheSize);
-    }
-
-    public int getEnvStoreGetCacheMinTreeSize() {
-        return (Integer) getSetting(ENV_STOREGET_CACHE_MIN_TREE_SIZE);
-    }
-
-    public EnvironmentConfig setEnvStoreGetCacheMinTreeSize(final int treeSize) {
-        if (treeSize < 0) {
-            throw new InvalidSettingException("Negative tree size");
-        }
-        return setSetting(ENV_STOREGET_CACHE_MIN_TREE_SIZE, treeSize);
-    }
-
-    public int getEnvStoreGetCacheMaxValueSize() {
-        return (Integer) getSetting(ENV_STOREGET_CACHE_MAX_VALUE_SIZE);
-    }
-
-    public EnvironmentConfig setEnvStoreGetCacheMaxValueSize(final int valueSize) {
-        if (valueSize < 0) {
-            throw new InvalidSettingException("Negative value size");
-        }
-        return setSetting(ENV_STOREGET_CACHE_MAX_VALUE_SIZE, valueSize);
-    }
-
-    /**
-     * Returns {@code true} if {@linkplain Environment#close()} shouldn't check if there are unfinished
-     * transactions. Otherwise it should check and throw {@linkplain ExodusException} if there are.
-     * Default value is {@code false}.
-     * <p>Mutable at runtime: yes
-     *
-     * @return {@code true} if {@linkplain Environment#close()} shouldn't check unfinished transactions
-     * @see Environment#close()
-     */
-    public boolean getEnvCloseForcedly() {
-        return (Boolean) getSetting(ENV_CLOSE_FORCEDLY);
-    }
-
-    /**
-     * Set {@code true} if {@linkplain Environment#close()} shouldn't check if there are unfinished
-     * transactions. Set {@code false} if it should check and throw {@linkplain ExodusException} if there are unfinished
-     * transactions. Default value is {@code false}.
-     * <p>Mutable at runtime: yes
-     *
-     * @param closeForcedly {@code true} if {@linkplain Environment#close()} should ignore unfinished transactions
-     * @return this {@code EnvironmentConfig} instance
-     * @see Environment#close()
-     */
-    public EnvironmentConfig setEnvCloseForcedly(final boolean closeForcedly) {
-        return setSetting(ENV_CLOSE_FORCEDLY, closeForcedly);
-    }
-
-    /**
-     * If is set to {@code true} then {@linkplain Environment} performs check of consistency of datastructures
-     * stored in backup files.
-     * Default value is {@code false}.
-     * <p>Mutable at runtime: no
-     */
-    public boolean getCheckBackupConsistency() {
-        return (Boolean) getSetting(ENV_CHECK_BACKUP_CONSISTENCY);
-    }
-
-    public boolean getCheckDataStructuresConsistency() {
-        return (Boolean) getSetting(ENV_CHECK_DATA_STRUCTURES_CONSISTENCY);
-    }
-
-
-    /**
-     * Returns the number of millisecond which a {@linkplain Transaction} can try to flush without attempts to upgrade
-     * (switch to an exclusive mode). Default value is {@code 2000L}.
-     * <p>Mutable at runtime: yes
-     *
-     * @return number of millisecond which a {@linkplain Transaction} can try to flush without attempts to upgrade
-     * @see Transaction
-     * @see #getEnvTxnReplayMaxCount()
-     */
-    public long getEnvTxnReplayTimeout() {
-        return (Long) getSetting(ENV_TXN_REPLAY_TIMEOUT);
-    }
-
-    /**
-     * Sets the number of millisecond which a {@linkplain Transaction} can try to flush without attempts to upgrade
-     * (switch to an exclusive mode). Default value is {@code 2000L}.
-     * <p>Mutable at runtime: yes
-     *
-     * @param timeout number of millisecond which a {@linkplain Transaction} can try to flush without attempts to upgrade
-     * @return this {@code EnvironmentConfig} instanceR
-     * @see Transaction
-     * @see #setEnvTxnReplayMaxCount(int)
-     */
-    public EnvironmentConfig setEnvTxnReplayTimeout(final long timeout) {
-        if (timeout < 0) {
-            throw new InvalidSettingException("Negative transaction replay timeout");
-        }
-        return setSetting(ENV_TXN_REPLAY_TIMEOUT, timeout);
-    }
-
-    /**
-     * Returns the number of times which a {@linkplain Transaction} can try to flush without attempts to upgrade
-     * (switch to an exclusive mode). Default value is {@code 2}.
-     * <p>Mutable at runtime: yes
-     *
-     * @return number of times which a {@linkplain Transaction} can try to flush without attempts to upgrade
-     * @see Transaction
-     * @see #getEnvTxnReplayTimeout()
-     */
-    public int getEnvTxnReplayMaxCount() {
-        return (Integer) getSetting(ENV_TXN_REPLAY_MAX_COUNT);
-    }
-
-    /**
-     * Sets the number of times which a {@linkplain Transaction} can try to flush without attempts to upgrade
-     * (switch to an exclusive mode). Default value is {@code 2}.
-     * <p>Mutable at runtime: yes
-     *
-     * @param count number of times which a {@linkplain Transaction} can try to flush without attempts to upgrade
-     * @return this {@code EnvironmentConfig} instance
-     * @see Transaction
-     * @see #setEnvTxnReplayTimeout(long)
-     */
-    public EnvironmentConfig setEnvTxnReplayMaxCount(final int count) {
-        if (count < 0) {
-            throw new InvalidSettingException("Negative transaction replay count");
-        }
-        return setSetting(ENV_TXN_REPLAY_MAX_COUNT, count);
-    }
-
-    /**
-     * If is set to {@code true} then any upgraded {@linkplain Transaction} will downgrade itself after
-     * {@linkplain Transaction#flush()}. Default value is {@code true}.
-     * <p>Mutable at runtime: yes
-     *
-     * @return {@code true} if any upgraded {@linkplain Transaction} will downgrade itself after flush
-     */
-    public boolean getEnvTxnDowngradeAfterFlush() {
-        return (Boolean) getSetting(ENV_TXN_DOWNGRADE_AFTER_FLUSH);
-    }
-
-    /**
-     * If is set to {@code true} then any upgraded {@linkplain Transaction} will downgrade itself after
-     * {@linkplain Transaction#flush()}. Default value is {@code true}.
-     * <p>Mutable at runtime: yes
-     *
-     * @param downgrade {@code true} if any upgraded {@linkplain Transaction} will downgrade itself after flush
-     * @return this {@code EnvironmentConfig} instance
-     */
-    public EnvironmentConfig setEnvTxnDowngradeAfterFlush(final boolean downgrade) {
-        return setSetting(ENV_TXN_DOWNGRADE_AFTER_FLUSH, downgrade);
-    }
-
-    /**
-     * If is set to {@code true} then any write operation can be performed only in the thread which
-     * the transaction was created in. Default value is {@code false}.
-     * <p>Mutable at runtime: yes
-     *
-     * @return {@code true} if any write operation can be performed only in the thread which
-     * the transaction was created in
-     * @see Transaction
-     */
-    public boolean getEnvTxnSingleThreadWrites() {
-        return (Boolean) getSetting(ENV_TXN_SINGLE_THREAD_WRITES);
-    }
-
-    /**
-     * If is set to {@code true} then any write operation can be performed only in the thread which
-     * the transaction was created in. Default value is {@code false}.
-     * <p>Mutable at runtime: yes
-     *
-     * @param singleThreadWrites {@code true} then any write operation can be performed only in the thread which
-     *                           the transaction was created in
-     * @return this {@code EnvironmentConfig} instance
-     */
-    public EnvironmentConfig setEnvTxnSingleThreadWrites(final boolean singleThreadWrites) {
-        return setSetting(ENV_TXN_SINGLE_THREAD_WRITES, singleThreadWrites);
-    }
-
-    /**
-     * If is set to {@code true} then each transaction, read/write or read-only, saves stack trace
-     * when it is finished (aborted or committed). The stack trace is then reported with
-     * {@code TransactionFinishedException}. Default value is {@code false}.
-     * <p>Mutable at runtime: yes
-     *
-     * @return {@code true} if each transaction saves stack trace when it is finished
-     * @see Transaction
-     * @since 1.4.0
-     */
-    public boolean isEnvTxnTraceFinish() {
-        return (Boolean) getSetting(ENV_TXN_TRACE_FINISH);
-    }
-
-    /**
-     * If is set to {@code true} then each transaction, read/write or read-only, saves stack trace
-     * when it is finished (aborted or committed). The stack trace is then reported with
-     * {@code TransactionFinishedException}. Default value is {@code false}.
-     * <p>Mutable at runtime: yes
-     *
-     * @param traceFinish {@code true} if each transaction should save stack trace when it is finished
-     * @return this {@code EnvironmentConfig} instance
-     * @see Transaction
-     * @since 1.4.0
-     */
-    public EnvironmentConfig setEnvTxnTraceFinish(final boolean traceFinish) {
-        return setSetting(ENV_TXN_TRACE_FINISH, traceFinish);
-    }
-
-    /**
-     * Returns the number of {@linkplain Transaction transactions} that can be started in parallel. By default it is
-     * unlimited.
-     * <p>Mutable at runtime: no
-     *
-     * @return number of {@linkplain Transaction transactions} that can be started in parallel
-     */
-    public int getEnvMaxParallelTxns() {
-        return (Integer) getSetting(ENV_MAX_PARALLEL_TXNS);
-    }
-
-    /**
-     * Sets the number of {@linkplain Transaction transactions} that can be started in parallel. By default it is
-     * unlimited.
-     * <p>Mutable at runtime: no
-     *
-     * @param maxParallelTxns number of {@linkplain Transaction transactions} that can be started in parallel
-     * @return this {@code EnvironmentConfig} instance
-     */
-    public EnvironmentConfig setEnvMaxParallelTxns(final int maxParallelTxns) {
-        return setSetting(ENV_MAX_PARALLEL_TXNS, maxParallelTxns);
-    }
-
-    /**
-     * Returns the number of read-only {@linkplain Transaction transactions} that can be started in parallel. By
-     * default it is unlimited.
-     * <p>Mutable at runtime: no
-     * <p>
-     * As of 1.4.0, is deprecated.
-     *
-     * @return number of read-only {@linkplain Transaction transactions} that can be started in parallel
-     */
-    @SuppressWarnings("MethodMayBeStatic")
-    @Deprecated
-    public int getEnvMaxParallelReadonlyTxns() {
-        return Integer.MAX_VALUE;
-    }
-
-    /**
-     * Sets the number of read-only {@linkplain Transaction transactions} that can be started in parallel. By
-     * default it is unlimited.
-     * <p>Mutable at runtime: no
-     * <p>
-     * As of 1.4.0, is deprecated.
-     *
-     * @param maxParallelReadonlyTxns number of read-only {@linkplain Transaction transactions} that can be started in parallel
-     * @return this {@code EnvironmentConfig} instance
-     */
-    public EnvironmentConfig setEnvMaxParallelReadonlyTxns(final int maxParallelReadonlyTxns) {
-        return this;
-    }
-
-    /**
-     * Returns {@linkplain Transaction} timeout in milliseconds. If transaction doesn't finish in this timeout then
-     * it is reported in logs as stuck along with stack trace which it was created with. Default value is {@code 0}
-     * which means that no timeout for a {@linkplain Transaction} is defined. In that case, no monitor of stuck
-     * transactions is started. Otherwise it is started for each {@linkplain Environment}, though consuming only a
-     * single {@linkplain Thread} amongst all environments created within a single class loader.
-     * <p>Mutable at runtime: no
-     *
-     * @return timeout of a {@linkplain Transaction} in milliseconds
-     * @see #getEnvMonitorTxnsCheckFreq()
-     */
-    public int getEnvMonitorTxnsTimeout() {
-        return (Integer) getSetting(ENV_MONITOR_TXNS_TIMEOUT);
-    }
-
-    /**
-     * Sets {@linkplain Transaction} timeout in milliseconds. If transaction doesn't finish in this timeout then
-     * it is reported in logs as stuck along with stack trace which it was created with. Default value is {@code 0}
-     * which means that no timeout for a {@linkplain Transaction} is defined. In that case, no monitor of stuck
-     * transactions is started. Otherwise it is started for each {@linkplain Environment}, though consuming only a
-     * single {@linkplain Thread} amongst all environments created within a single class loader.
-     * <p>Mutable at runtime: no
-     *
-     * @param timeout timeout of a {@linkplain Transaction} in milliseconds
-     * @return this {@code EnvironmentConfig} instance
-     * @see #setEnvMonitorTxnsCheckFreq(int)
-     */
-    public EnvironmentConfig setEnvMonitorTxnsTimeout(final int timeout) {
-        if (timeout != 0 && timeout < 1000) {
-            throw new InvalidSettingException("Transaction timeout should be greater than a second");
-        }
-        setSetting(ENV_MONITOR_TXNS_TIMEOUT, timeout);
-        if (timeout > 0 && timeout < getEnvMonitorTxnsCheckFreq()) {
-            setEnvMonitorTxnsCheckFreq(timeout);
-        }
-        return this;
-    }
-
-    /**
-     * Defines {@linkplain Transaction} expiration timeout in milliseconds. If transaction doesn't finish in this timeout then
-     * it is forced to be finished. Default value is {@code 8} hours. {@code 0} value means that no expiration for a
-     * {@linkplain Transaction} is defined. Otherwise it is started for each {@linkplain Environment}, though consuming only a
-     * single {@linkplain Thread} amongst all environments created within a single class loader.
-     * <p>Mutable at runtime: no
-     *
-     * @return expiration timeout of a {@linkplain Transaction} in milliseconds
-     * @see #getEnvMonitorTxnsCheckFreq()
-     */
-    public int getEnvMonitorTxnsExpirationTimeout() {
-        return (Integer) getSetting(ENV_MONITOR_TXNS_EXPIRATION_TIMEOUT);
-    }
-
-    /**
-     * Defines {@linkplain Transaction} expiration timeout in milliseconds. If transaction doesn't finish in this timeout then
-     * it is forced to be finished. Default value is {@code 8} hours. {@code 0} value means that no expiration for a
-     * {@linkplain Transaction} is defined. Otherwise it is started for each {@linkplain Environment}, though consuming only a
-     * single {@linkplain Thread} amongst all environments created within a single class loader.
-     * <p>Mutable at runtime: no
-     *
-     * @param timeout timeout of a {@linkplain Transaction} in milliseconds
-     * @return this {@code EnvironmentConfig} instance
-     * @see #setEnvMonitorTxnsCheckFreq(int)
-     */
-    public EnvironmentConfig setEnvMonitorTxnsExpirationTimeout(final int timeout) {
-        if (timeout != 0 && timeout < 1000) {
-            throw new InvalidSettingException("Transaction timeout should be greater than a second");
-        }
-        setSetting(ENV_MONITOR_TXNS_EXPIRATION_TIMEOUT, timeout);
-        if (timeout > 0 && timeout < getEnvMonitorTxnsCheckFreq()) {
-            setEnvMonitorTxnsCheckFreq(timeout);
-        }
-        return this;
-    }
-
-    /**
-     * If {@linkplain #ENV_MONITOR_TXNS_TIMEOUT} is non-zero then stuck transactions monitor starts and checks
-     * {@linkplain Environment}'s transactions with this frequency (period) specified in milliseconds.
-     * Default value is {@code 60000}, one minute.
-     * <p>Mutable at runtime: no
-     *
-     * @return frequency (period) in milliseconds of checking stuck transactions
-     * @see #getEnvMonitorTxnsTimeout()
-     */
-    public int getEnvMonitorTxnsCheckFreq() {
-        return (Integer) getSetting(ENV_MONITOR_TXNS_CHECK_FREQ);
-    }
-
-    /**
-     * If {@linkplain #ENV_MONITOR_TXNS_TIMEOUT} is non-zero then stuck transactions monitor starts and checks
-     * {@linkplain Environment}'s transactions with this frequency (period) specified in milliseconds.
-     * Default value is {@code 60000}, one minute.
-     * <p>Mutable at runtime: no
-     *
-     * @param freq frequency (period) in milliseconds of checking stuck transactions
-     * @return this {@code EnvironmentConfig} instance
-     * @see #setEnvMonitorTxnsTimeout(int)
-     * @see #setEnvMonitorTxnsExpirationTimeout(int)
-     */
-    public EnvironmentConfig setEnvMonitorTxnsCheckFreq(final int freq) {
-        return setSetting(ENV_MONITOR_TXNS_CHECK_FREQ, freq);
-    }
-
-    /**
-     * Returns {@code true} if the {@linkplain Environment} gathers statistics. If
-     * {@linkplain #MANAGEMENT_ENABLED} is also {@code true} then the statistics is exposed by the JMX managed bean.
-     * Default value is {@code true}.
-     * <p>Mutable at runtime: no
-     *
-     * @return {@code true} if the {@linkplain Environment} gathers statistics
-     * @see Environment#getStatistics()
-     */
-    public boolean getEnvGatherStatistics() {
-        return (Boolean) getSetting(ENV_GATHER_STATISTICS);
-    }
-
-    /**
-     * Set {@code true} if the {@linkplain Environment} should gather statistics. If
-     * {@linkplain #MANAGEMENT_ENABLED} is also {@code true} then the statistics is exposed by the JMX managed bean.
-     * Default value is {@code true}.
-     * <p>Mutable at runtime: no
-     *
-     * @param gatherStatistics {@code true} if the {@linkplain Environment} should gather statistics
-     * @return this {@code EnvironmentConfig} instance
-     * @see Environment#getStatistics()
-     */
-    public EnvironmentConfig setEnvGatherStatistics(final boolean gatherStatistics) {
-        return setSetting(ENV_GATHER_STATISTICS, gatherStatistics);
-    }
-
-    /**
-     * Returns {@code true} if the {@linkplain Environment} will compact itself on opening.
-     * Default value is {@code false}.
-     * <p>Mutable at runtime: no
-     *
-     * @return {@code true} if the {@linkplain Environment} will compact itself on opening
-     */
-    public boolean getEnvCompactOnOpen() {
-        return (Boolean) getSetting(ENV_COMPACT_ON_OPEN);
-    }
-
-    /**
-     * Set {@code true} if the {@linkplain Environment} should compact itself on opening
-     * Default value is {@code false}.
-     * <p>Mutable at runtime: no
-     *
-     * @param compactOnOpen {@code true} if the {@linkplain Environment} should  compact itself on opening
-     * @return this {@code EnvironmentConfig} instance
-     */
-    public EnvironmentConfig setEnvCompactOnOpen(final boolean compactOnOpen) {
-        return setSetting(ENV_COMPACT_ON_OPEN, compactOnOpen);
-    }
-
-    /**
-     * Internal property. Not for public use.
-     */
-    public boolean getEnvCompactInSingleBatchOnOpen() {
-        return (Boolean) getSetting(ENV_COMPACT_IN_SINGLE_BATCH_ON_OPEN);
-    }
-
-    /**
-     * Internal property. Not for public use.
-     */
-    public EnvironmentConfig setEnvCompactInSingleBatchOnOpen(final boolean compactInSingleBatchOnOpen) {
-        return setSetting(ENV_COMPACT_IN_SINGLE_BATCH_ON_OPEN, compactInSingleBatchOnOpen);
-    }
-
-
-    /**
-     * Returns the maximum size of page of B+Tree. Default value is {@code 128}.
-     * <p>Mutable at runtime: yes
-     *
-     * @return maximum size of page of B+Tree
-     */
-    public int getTreeMaxPageSize() {
-        return (Integer) getSetting(TREE_MAX_PAGE_SIZE);
-    }
-
-    /**
-     * Sets the maximum size of page of B+Tree. Default value is {@code 128}. Only sizes in the range [16..1024]
-     * are accepted.
-     * <p>Mutable at runtime: yes
-     *
-     * @param pageSize maximum size of page of B+Tree
-     * @return this {@code EnvironmentConfig} instance
-     * @throws InvalidSettingException page size is not in the range [16..1024]
-     */
-    public EnvironmentConfig setTreeMaxPageSize(final int pageSize) throws InvalidSettingException {
-        if (pageSize < 16 || pageSize > 1024) {
-            throw new InvalidSettingException("Invalid tree page size: " + pageSize);
-        }
-        return setSetting(TREE_MAX_PAGE_SIZE, pageSize);
-    }
-
-    /**
-     * Returns the maximum size of page of duplicates sub-B+Tree. Default value is {@code 8}.
-     * <p>Mutable at runtime: yes
-     *
-     * @return maximum size of page of duplicates sub-B+Tree
-     */
-    public int getTreeDupMaxPageSize() {
-        return (Integer) getSetting(TREE_DUP_MAX_PAGE_SIZE);
-    }
-
-    /**
-     * Sets the maximum size of page of duplicates sub-B+Tree. Default value is {@code 8}. Only sizes in the range [8..128]
-     * are accepted.
-     * <p>Mutable at runtime: yes
-     *
-     * @param pageSize maximum size of page of duplicates sub-B+Tree
-     * @return this {@code EnvironmentConfig} instance
-     * @throws InvalidSettingException page size is not in the range [8..128]
-     */
-    public EnvironmentConfig setTreeDupMaxPageSize(final int pageSize) throws InvalidSettingException {
-        if (pageSize < 8 || pageSize > 128) {
-            throw new InvalidSettingException("Invalid dup tree page size: " + pageSize);
-        }
-        return setSetting(TREE_DUP_MAX_PAGE_SIZE, pageSize);
-    }
-
-    /**
-     * As of 1.0.5, is deprecated and has no effect.
-     * <p>Mutable at runtime: no
-     *
-     * @return {@code 0}
-     */
-    @SuppressWarnings("MethodMayBeStatic")
-    @Deprecated
-    public int getTreeNodesCacheSize() {
-        return 0;
-    }
-
-    /**
-     * As of 1.0.5, is deprecated and has no effect.
-     * <p>Mutable at runtime: no
-     *
-     * @return this {@code EnvironmentConfig} instance
-     */
-    @Deprecated
-    public EnvironmentConfig setTreeNodesCacheSize(final int cacheSize) {
-        return this;
-    }
-
-    /**
-     * Returns {@code true} if the database garbage collector is enabled. Default value is {@code true}.
-     * Switching GC off makes sense only for debugging and troubleshooting purposes.
-     * <p>Mutable at runtime: yes
-     *
-     * @return {@code true} if the database garbage collector is enabled
-     */
-    public boolean isGcEnabled() {
-        return (Boolean) getSetting(GC_ENABLED);
-    }
-
-    /**
-     * Set {@code true} to enable the database garbage collector. Default value is {@code true}.
-     * Switching GC off makes sense only for debugging and troubleshooting purposes.
-     * <p>Mutable at runtime: yes
-     *
-     * @param enabled {@code true} to enable the database garbage collector
-     * @return this {@code EnvironmentConfig} instance
-     */
-    public EnvironmentConfig setGcEnabled(boolean enabled) {
-        return setSetting(GC_ENABLED, enabled);
-    }
-
-    /**
-     * Returns the number of milliseconds which the database garbage collector is postponed for after the
-     * {@linkplain Environment} is created. Default value is {@code 10000}.
-     * <p>Mutable at runtime: no
-     *
-     * @return number of milliseconds which the database garbage collector is postponed for after the
-     * {@linkplain Environment} is created
-     */
-    public int getGcStartIn() {
-        return (Integer) getSetting(GC_START_IN);
-    }
-
-    /**
-     * Sets the number of milliseconds which the database garbage collector is postponed for after the
-     * {@linkplain Environment} is created. Default value is {@code 10000}.
-     * <p>Mutable at runtime: no
-     *
-     * @param startInMillis number of milliseconds which the database garbage collector should be postponed for after the
-     *                      {@linkplain Environment} is created
-     * @return this {@code EnvironmentConfig} instance
-     * @throws InvalidSettingException {@code startInMillis} is negative
-     */
-    @SuppressWarnings("UnusedReturnValue")
-    public EnvironmentConfig setGcStartIn(final int startInMillis) throws InvalidSettingException {
-        if (startInMillis < 0) {
-            throw new InvalidSettingException("GC can't be postponed for that number of milliseconds: " + startInMillis);
-        }
-        return setSetting(GC_START_IN, startInMillis);
-    }
-
-    /**
-     * Returns percent of minimum database utilization. Default value is {@code 50}. That means that 50 percent
-     * of free space in raw data in {@code Log} files (.xd files) is allowed. If database utilization is less than
-     * defined (free space percent is more than {@code 50}), the database garbage collector is triggered.
-     * <p>Mutable at runtime: yes
-     *
-     * @return percent of minimum database utilization
-     */
-    public int getGcMinUtilization() {
-        return (Integer) getSetting(GC_MIN_UTILIZATION);
-    }
-
-    /**
-     * Sets percent of minimum database utilization. Default value is {@code 50}. That means that 50 percent
-     * of free space in raw data in {@code Log} files (.xd files) is allowed. If database utilization is less than
-     * defined (free space percent is more than {@code 50}), the database garbage collector is triggered.
-     * <p>Mutable at runtime: yes
-     *
-     * @param percent percent of minimum database utilization
-     * @return this {@code EnvironmentConfig} instance
-     * @throws InvalidSettingException {@code percent} is not in the range [1..90]
-     */
-    @SuppressWarnings("UnusedReturnValue")
-    public EnvironmentConfig setGcMinUtilization(int percent) throws InvalidSettingException {
-        if (percent < 1 || percent > 90) {
-            throw new InvalidSettingException("Invalid minimum log files utilization: " + percent);
-        }
-        return setSetting(GC_MIN_UTILIZATION, percent);
-    }
-
-    /**
-     * If returns {@code true} the database garbage collector renames files rather than deletes them. Default
-     * value is {@code false}. It makes sense to change this setting only for debugging and troubleshooting purposes.
-     * <p>Mutable at runtime: yes
-     *
-     * @return {@code true} if the database garbage collector should rename files rather than deletes them
-     */
-    public boolean getGcRenameFiles() {
-        return (Boolean) getSetting(GC_RENAME_FILES);
-    }
-
-    /**
-     * Set {@code true} if the database garbage collector should rename files rather than deletes them. Default
-     * value is {@code false}. It makes sense to change this setting only for debugging and troubleshooting purposes.
-     * <p>Mutable at runtime: yes
-     *
-     * @param rename {@code true} if the database garbage collector should rename files rather than deletes them
-     * @return this {@code EnvironmentConfig} instance
-     */
-    public EnvironmentConfig setGcRenameFiles(boolean rename) {
-        return setSetting(GC_RENAME_FILES, rename);
-    }
-
-    /**
-     * As of 1.0.2, is deprecated and has no effect.
-     * <p>Mutable at runtime: no
-     *
-     * @return {@code false}
-     */
-    @SuppressWarnings("MethodMayBeStatic")
-    @Deprecated
-    public boolean getGcUseExpirationChecker() {
-        return false;
-    }
-
-    /**
-     * As of 1.0.2, is deprecated and has no effect.
-     * <p>Mutable at runtime: no
-     *
-     * @return this {@code EnvironmentConfig} instance
-     */
-    @Deprecated
-    public EnvironmentConfig setGcUseExpirationChecker(boolean useExpirationChecker) {
-        return this;
-    }
-
-    /**
-     * Returns the minimum age of a {@code Log} file (.xd file) to consider it for cleaning by the database garbage
-     * collector. The age of the last (the newest, the rightmost) {@code Log} file is {@code 0}, the age of previous
-     * file is {@code 1}, etc. Default value is {@code 2}.
-     * <p>Mutable at runtime: yes
-     *
-     * @return minimum age of .xd file to consider it for cleaning by the database garbage collector
-     */
-    public int getGcFileMinAge() {
-        return (Integer) getSetting(GC_MIN_FILE_AGE);
-    }
-
-    /**
-     * Returns the minimum age of a {@code Log} file (.xd file) to consider it for cleaning by the database garbage
-     * collector. The age of the last (the newest, the rightmost) {@code Log} file is {@code 0}, the age of previous
-     * file is {@code 1}, etc. Default value is {@code 2}. The age cannot be less than {@code 1}.
-     * <p>Mutable at runtime: yes
-     *
-     * @param minAge minimum age of .xd file to consider it for cleaning by the database garbage collector
-     * @return this {@code EnvironmentConfig} instance
-     * @throws InvalidSettingException minAge is less than {@code 1}.
-     */
-    public EnvironmentConfig setGcFileMinAge(int minAge) throws InvalidSettingException {
-        if (minAge < 1) {
-            throw new InvalidSettingException("Invalid file minimum age: " + minAge);
-        }
-        return setSetting(GC_MIN_FILE_AGE, minAge);
-    }
-
-    /**
-     * Returns the number of new {@code Log} files (.xd files) that must be created to trigger if necessary (if database
-     * utilization is not sufficient) the next background cleaning cycle (single run of the database garbage collector)
-     * after the previous cycle finished. Default value is {@code 3}, i.e. GC can start after each 3 newly created
-     * {@code Log} files.
-     * <p>Mutable at runtime: yes
-     *
-     * @return number of new .xd files that must be created to trigger the next background cleaning cycle
-     */
-    @Deprecated
-    public int getGcFilesInterval() {
-        return (Integer) getSetting(GC_FILES_INTERVAL);
-    }
-
-    /**
-     * Sets the number of new {@code Log} files (.xd files) that must be created to trigger if necessary (if database
-     * utilization is not sufficient) the next background cleaning cycle (single run of the database garbage collector)
-     * after the previous cycle finished. Default value is {@code 3}, i.e. GC can start after each 3 newly created
-     * {@code Log} files. Cannot be less than {@code 1}.
-     * <p>Mutable at runtime: yes
-     *
-     * @param files number of new .xd files that must be created to trigger the next background cleaning cycle
-     * @return this {@code EnvironmentConfig} instance
-     * @throws InvalidSettingException {@code files} is less than {@code 1}
-     */
-    @Deprecated
-    public EnvironmentConfig setGcFilesInterval(final int files) throws InvalidSettingException {
-        if (files < 1) {
-            throw new InvalidSettingException("Invalid number of files: " + files);
-        }
-        return setSetting(GC_FILES_INTERVAL, files);
-    }
-
-    /**
-     * Returns the number of milliseconds after which background cleaning cycle (single run of the database garbage
-     * collector) can be repeated if the previous one didn't reach required utilization. Default value is
-     * {@code 5000}.
-     * <p>Mutable at runtime: yes
-     *
-     * @return number of milliseconds after which background cleaning cycle can be repeated if the previous one
-     * didn't reach required utilization
-     */
-    public int getGcRunPeriod() {
-        return (Integer) getSetting(GC_RUN_PERIOD);
-    }
-
-    /**
-     * Sets the number of milliseconds after which background cleaning cycle (single run of the database garbage
-     * collector) can be repeated if the previous one didn't reach required utilization. Default value is
-     * {@code 5000}.
-     * <p>Mutable at runtime: yes
-     *
-     * @param runPeriod number of milliseconds after which background cleaning cycle can be repeated if the previous one
-     *                  didn't reach required utilization
-     * @return this {@code EnvironmentConfig} instance
-     * @throws InvalidSettingException {@code runPeriod} is less than {@code 0}
-     */
-    public EnvironmentConfig setGcRunPeriod(final int runPeriod) throws InvalidSettingException {
-        if (runPeriod < 0) {
-            throw new InvalidSettingException("Invalid GC run period: " + runPeriod);
-        }
-        return setSetting(GC_RUN_PERIOD, runPeriod);
-    }
-
-    /**
-     * Returns {@code true} if database utilization will be computed from scratch before the first cleaning
-     * cycle (single run of the database garbage collector) is triggered, i.e. shortly after the database is open.
-     * In addition, can be used to compute utilization information at runtime by just modifying the setting value.
-     * Default value is {@code false}.
-     * <p>Mutable at runtime: yes
-     *
-     * @return {@code true} if database utilization will be computed from scratch
-     */
-    public boolean getGcUtilizationFromScratch() {
-        return (Boolean) getSetting(GC_UTILIZATION_FROM_SCRATCH);
-    }
-
-    /**
-     * Set {@code true} if database utilization should be computed from scratch before the first cleaning
-     * cycle (single run of the database garbage collector) is triggered, i.e. shortly after the database is open.
-     * In addition, can be used to compute utilization information at runtime by just modifying the setting value.
-     * Default value is {@code false}.
-     * <p>Mutable at runtime: yes
-     *
-     * @param fromScratch {@code true} if database utilization should be computed from scratch
-     * @return this {@code EnvironmentConfig} instance
-     */
-    public EnvironmentConfig setGcUtilizationFromScratch(final boolean fromScratch) {
-        return setSetting(GC_UTILIZATION_FROM_SCRATCH, fromScratch);
-    }
-
-    /**
-     * Returns full path to the file with stored utilization. Is used on creation of an
-     * {@linkplain Environment} to update {@code .xd} files' utilization before the first cleaning
-     * cycle (single run of the database garbage collector) is triggered. In addition, can be used to reload utilization
-     * information at runtime by just modifying the setting value. Format of the stored utilization is expected
-     * to be the same as created by the {@code "-d"} option of the {@code Reflect} tool.
-     * Default value is empty string.
-     * <p>Mutable at runtime: yes
-     *
-     * @return if not empty, full path to the file with stored utilization.
-     */
-    public String getGcUtilizationFromFile() {
-        return (String) getSetting(GC_UTILIZATION_FROM_FILE);
-    }
-
-    /**
-     * Sets full path to the file with stored utilization. Is used on creation of an
-     * {@linkplain Environment} to update {@code .xd} files' utilization before the first cleaning
-     * cycle (single run of the database garbage collector) is triggered. In addition, can be used to reload utilization
-     * information at runtime by just modifying the setting value. Format of the stored utilization is expected
-     * to be the same as created by the {@code "-d"} option of the {@code Reflect} tool.
-     * Default value is empty string.
-     * <p>Mutable at runtime: yes
-     *
-     * @param file full path to the file with stored utilization
-     * @return this {@code EnvironmentConfig} instance
-     */
-    public EnvironmentConfig setGcUtilizationFromFile(final String file) {
-        return setSetting(GC_UTILIZATION_FROM_FILE, file);
-    }
-
-    /**
-     * Returns {@code true} if the database garbage collector tries to acquire exclusive {@linkplain Transaction}
-     * for its purposes. In that case, GC transaction never re-plays. In order to not block background cleaner thread
-     * forever, acquisition of exclusive GC transaction is performed with a timeout controlled by the
-     * {@linkplain #GC_TRANSACTION_ACQUIRE_TIMEOUT} setting. Default value is {@code true}.
-     * <p>Mutable at runtime: yes
-     *
-     * @return {@code true} if the database garbage collector tries to acquire exclusive {@linkplain Transaction}
-     * @see #getGcTransactionAcquireTimeout()
-     * @see #getGcTransactionTimeout()
-     */
-    public boolean getGcUseExclusiveTransaction() {
-        return (Boolean) getSetting(GC_USE_EXCLUSIVE_TRANSACTION);
-    }
-
-    /**
-     * Sets {@code true} if the database garbage collector should try to acquire exclusive {@linkplain Transaction}
-     * for its purposes. In that case, GC transaction never re-plays. In order to not block background cleaner thread
-     * forever, acquisition of exclusive GC transaction is performed with a timeout controlled by the
-     * {@linkplain #GC_TRANSACTION_ACQUIRE_TIMEOUT} setting. Default value is {@code true}.
-     * <p>Mutable at runtime: yes
-     *
-     * @param useExclusiveTransaction {@code true} if the database garbage collector should try to acquire exclusive {@linkplain Transaction}
-     * @return this {@code EnvironmentConfig} instance
-     * @see #setGcTransactionAcquireTimeout(int)
-     * @see #setGcTransactionTimeout(int)
-     */
-    public EnvironmentConfig setGcUseExclusiveTransaction(final boolean useExclusiveTransaction) {
-        return setSetting(GC_USE_EXCLUSIVE_TRANSACTION, useExclusiveTransaction);
-    }
-
-    /**
-     * Returns timeout in milliseconds which is used by the database garbage collector to acquire exclusive
-     * {@linkplain Transaction} for its purposes if {@linkplain #GC_USE_EXCLUSIVE_TRANSACTION} is {@code true}.
-     * Default value is {@code 1000}.
-     * <p>Mutable at runtime: yes
-     *
-     * @return timeout in milliseconds which is used by the database garbage collector to acquire exclusive {@linkplain Transaction}
-     * @see #getGcUseExclusiveTransaction()
-     * @see #getGcTransactionTimeout()
-     */
-    public int getGcTransactionAcquireTimeout() {
-        return (Integer) getSetting(GC_TRANSACTION_ACQUIRE_TIMEOUT);
-    }
-
-    /**
-     * Sets timeout in milliseconds which is used by the database garbage collector to acquire exclusive
-     * {@linkplain Transaction} for its purposes if {@linkplain #GC_USE_EXCLUSIVE_TRANSACTION} is {@code true}.
-     * Default value is {@code 1000}.
-     * <p>Mutable at runtime: yes
-     *
-     * @param txnAcquireTimeout timeout in milliseconds which is used by the database garbage collector to acquire exclusive {@linkplain Transaction}
-     * @return this {@code EnvironmentConfig} instance
-     * @see #setGcUseExclusiveTransaction(boolean)
-     * @see #setGcTransactionTimeout(int)
-     */
-    public EnvironmentConfig setGcTransactionAcquireTimeout(final int txnAcquireTimeout) {
-        return setSetting(GC_TRANSACTION_ACQUIRE_TIMEOUT, txnAcquireTimeout);
-    }
-
-    /**
-     * Returns timeout in milliseconds which is used by the database garbage collector to reclaim non-expired data
-     * in several files inside single GC {@linkplain Transaction} acquired exclusively.
-     * {@linkplain #GC_USE_EXCLUSIVE_TRANSACTION} should be {@code true}.
-     * Default value is {@code 500}.
-     * <p>Mutable at runtime: yes
-     *
-     * @return timeout in milliseconds which is used by the database garbage collector to reclaim non-expired data
-     * in several files inside single {@linkplain Transaction} acquired exclusively
-     * @see #getGcUseExclusiveTransaction()
-     * @see #getGcTransactionAcquireTimeout()
-     */
-    public int getGcTransactionTimeout() {
-        return (Integer) getSetting(GC_TRANSACTION_TIMEOUT);
-    }
-
-    /**
-     * Sets timeout in milliseconds which is used by the database garbage collector to reclaim non-expired data
-     * in several files inside single GC {@linkplain Transaction} acquired exclusively.
-     * {@linkplain #GC_USE_EXCLUSIVE_TRANSACTION} should be {@code true}.
-     * Default value is {@code 500}.
-     * <p>Mutable at runtime: yes
-     *
-     * @param txnTimeout timeout in milliseconds which is used by the database garbage collector to reclaim non-expired data
-     *                   in several files inside single {@linkplain Transaction} acquired exclusively
-     * @return this {@code EnvironmentConfig} instance
-     * @see #setGcUseExclusiveTransaction(boolean)
-     * @see #setGcTransactionAcquireTimeout(int)
-     */
-    public EnvironmentConfig setGcTransactionTimeout(final int txnTimeout) {
-        return setSetting(GC_TRANSACTION_TIMEOUT, txnTimeout);
-    }
-
-    /**
-     * Returns the number of milliseconds which deletion of any successfully cleaned {@code Log} file (.xd file)
-     * is postponed for. Default value is {@code 5000}.
-     * <p>Mutable at runtime: yes
-     *
-     * @return number of milliseconds which deletion of any successfully cleaned .xd file is postponed for
-     */
-    public int getGcFilesDeletionDelay() {
-        return (Integer) getSetting(GC_FILES_DELETION_DELAY);
-    }
-
-    /**
-     * Sets the number of milliseconds which deletion of any successfully cleaned {@code Log} file (.xd file)
-     * is postponed for. Default value is {@code 5000}.
-     * <p>Mutable at runtime: yes
-     *
-     * @param delay number of milliseconds which deletion of any successfully cleaned .xd file is postponed for
-     * @return this {@code EnvironmentConfig} instance
-     * @throws InvalidSettingException {@code delay} is less than {@code 0}.
-     */
-    public EnvironmentConfig setGcFilesDeletionDelay(final int delay) throws InvalidSettingException {
-        if (delay < 0) {
-            throw new InvalidSettingException("Invalid GC files deletion delay: " + delay);
-        }
-        return setSetting(GC_FILES_DELETION_DELAY, delay);
-    }
-
-    /**
-     * GC is forced every this number of seconds. Default value is {@code 0} which means that GC is not forced periodically.
-     * <p>Mutable at runtime: yes
-     */
-    public int getGcRunEvery() {
-        return (Integer) getSetting(GC_RUN_EVERY);
-    }
-
-    /**
-     * Sets GC to be forced every this number of seconds. If the value is zero GC is not forced periodically.
-     * Default value is {@code 0}.
-     * <p>Mutable at runtime: yes
-     */
-    public EnvironmentConfig setGcRunEvery(final int seconds) {
-        if (seconds < 0) {
-            throw new InvalidSettingException("Number of seconds must be non-negative: " + seconds);
-        }
-        return setSetting(GC_RUN_EVERY, seconds);
-    }
-
-    /**
-     * Return {@code true} if the {@linkplain Environment} exposes two JMX managed beans. One for
-     * {@linkplain Environment#getStatistics() environment statistics} and second for controlling the
-     * {@code EnvironmentConfig} settings. Default value is {@code true} for non-Android OS, under Android it is
-     * always {@code false}.
-     * <p>Mutable at runtime: no
-     *
-     * @return {@code true} if the {@linkplain Environment} exposes JMX managed beans
-     */
-    public boolean isManagementEnabled() {
-        return (Boolean) getSetting(MANAGEMENT_ENABLED);
-    }
-
-    /**
-     * Set {@code true} if the {@linkplain Environment} should expose two JMX managed beans. One for
-     * {@linkplain Environment#getStatistics() environment statistics} and second for controlling the
-     * {@code EnvironmentConfig} settings. Default value is {@code true} for non-Android OS, under Android it is
-     * always {@code false}.
-     * <p>Mutable at runtime: no
-     *
-     * @param managementEnabled {@code true} if the {@linkplain Environment} should expose JMX managed beans
-     * @return this {@code EnvironmentConfig} instance
-     */
-    public EnvironmentConfig setManagementEnabled(final boolean managementEnabled) {
-        return setSetting(MANAGEMENT_ENABLED, managementEnabled && !JVMConstants.getIS_ANDROID());
-    }
-
-    /**
-     * If is set to {@code true} then exposed JMX managed beans cannot have operations.
-     * Default value is {@code true}.
-     * <p>Mutable at runtime: no
-     *
-     * @return {@code true} if exposed JMX managed beans cannot have operations.
-     * @see #isManagementEnabled()
-     */
-    public boolean getManagementOperationsRestricted() {
-        return (Boolean) getSetting(MANAGEMENT_OPERATIONS_RESTRICTED);
-    }
-
-    /**
-     * If {@linkplain #isManagementEnabled()} then set {@code false} in order to expose operations with JMX managed
-     * beans in addition to attributes.
-     *
-     * @param operationsRestricted {@code false} if JMX managed beans should expose operations in addition to attributes
-     * @return this {@code EnvironmentConfig} instance
-     */
-    public EnvironmentConfig setManagementOperationsRestricted(final boolean operationsRestricted) {
-        return setSetting(MANAGEMENT_OPERATIONS_RESTRICTED, operationsRestricted);
-    }
-
-    public EnvironmentConfig setMetaServer(final MetaServer metaServer) {
-        return setSetting(META_SERVER, metaServer);
-    }
-
-    public MetaServer getMetaServer() {
-        return (MetaServer) getSetting(META_SERVER);
-    }
-=======
-  public static final EnvironmentConfig DEFAULT = new EnvironmentConfig(
-      ConfigurationStrategy.IGNORE) {
-    @Override
-    public EnvironmentConfig setMutable(boolean isMutable) {
-      if (!this.isMutable() && isMutable) {
-        throw new ExodusException("Can't make EnvironmentConfig.DEFAULT mutable");
-      }
-      return super.setMutable(isMutable);
-    }
-  }.setMutable(false);
-
-  /**
-   * Defines absolute value of memory in bytes that can be used by the LogCache. By default, is not
-   * set.
-   * <p>Mutable at runtime: no
-   *
-   * @see #MEMORY_USAGE_PERCENTAGE
-   */
-  public static final String MEMORY_USAGE = "exodus.memoryUsage";
-
-  /**
-   * Defines percent of max memory (specified by the "-Xmx" java parameter) that can be used by the
-   * LogCache. Is applicable only if {@linkplain #MEMORY_USAGE} is not set. Default value is
-   * {@code 50}.
-   * <p>Mutable at runtime: no
-   *
-   * @see #MEMORY_USAGE
-   */
-  public static final String MEMORY_USAGE_PERCENTAGE = "exodus.memoryUsagePercentage";
-
-  public static final String USE_VERSION1_FORMAT = "exodus.useVersion1Format";
-
-  /**
-   * Xodus performs check of consistency of pages loaded from disk. This option allows to
-   * enable/disable this check.
-   * <p>
-   * Disabling this check should improve general performance of database but decreases durability
-   * guaranties.
-   * <p>
-   * Default value is {@code true}.
-   *
-   * <p>Mutable at runtime: no</p>
-   */
-  public static final String CHECK_PAGES_AT_RUNTIME = "exodus.checkPagesAtRuntime";
-
-  /**
-   * Defines id of {@linkplain StreamCipherProvider} which will be used to encrypt the database.
-   * Default value is {@code null}, which means that the database won't be encrypted. The setting
-   * cannot be changed for existing databases. Default value is {@code null}.
-   * <p>Mutable at runtime: no
-   *
-   * @see #CIPHER_KEY
-   * @see #CIPHER_BASIC_IV
-   * @see StreamCipher
-   * @see StreamCipherProvider
-   */
-  public static final String CIPHER_ID = "exodus.cipherId";
-
-  /**
-   * Defines the key which will be used to encrypt the database. The key is expected to be a hex
-   * string representing a byte array which is passed to
-   * {@linkplain StreamCipher#init(byte[], long)}. Is applicable only if {@linkplain #CIPHER_ID} is
-   * not {@code null}. The setting cannot be changed for existing databases. Default value is
-   * {@code null}.
-   * <p>Mutable at runtime: no
-   *
-   * @see #CIPHER_ID
-   * @see #CIPHER_BASIC_IV
-   * @see StreamCipher
-   * @see StreamCipher#init(byte[], long)
-   * @see StreamCipherProvider
-   */
-  public static final String CIPHER_KEY = "exodus.cipherKey";
-
-  /**
-   * Defines basic IV (initialization vector) which will be used to encrypt the database. Basic IV
-   * is expected to be random (pseudo-random) and unique long value. Basic IV is used to calculate
-   * relative IVs which are passed to {@linkplain StreamCipher#init(byte[], long)}. Is applicable
-   * only if {@linkplain #CIPHER_ID} is not {@code null}. The setting cannot be changed for existing
-   * databases. Default value is {@code 0L}.
-   * <p>Mutable at runtime: no
-   *
-   * @see #CIPHER_ID
-   * @see #CIPHER_KEY
-   * @see StreamCipher
-   * @see StreamCipher#init(byte[], long)
-   * @see StreamCipherProvider
-   */
-  public static final String CIPHER_BASIC_IV = "exodus.cipherBasicIV";
-
-  /**
-   * If is set to {@code true} database profiler is enabled. By default, it is disabled.
-   * <p>Mutable at runtime: no
-   *
-   * @since 1.4.0
-   */
-  public static final String PROFILER_ENABLED = "exodus.profiler.enabled";
-
-  /**
-   * If is set to {@code true} forces file system's fsync call after each committed or flushed
-   * transaction. By default, is switched off since it creates great performance overhead and can be
-   * controlled manually.
-   * <p>Mutable at runtime: yes
-   */
-  public static final String LOG_DURABLE_WRITE = "exodus.log.durableWrite";
-
-  /**
-   * Defines the maximum size in kilobytes of a single {@code Log} file (.xd file). The setting
-   * cannot be changed for existing databases. Default value is {@code 8192L}.
-   * <p>Mutable at runtime: no
-   */
-  public static final String LOG_FILE_SIZE = "exodus.log.fileSize";
-
-  /**
-   * Defines the number of milliseconds the Log constructor waits for the lock file. Default value
-   * is {@code 0L}.
-   * <p>Mutable at runtime: no
-   */
-  public static final String LOG_LOCK_TIMEOUT = "exodus.log.lockTimeout";
-
-  /**
-   * Defines the debug identifier to be written to the lock file alongside with other debug
-   * information. Default value is {@code ManagementFactory.getRuntimeMXBean().getName()} which has
-   * a form of {@code pid@hostname}.
-   * <p>Mutable at runtime: no
-   */
-  public static final String LOG_LOCK_ID = "exodus.log.lockID";
-
-  /**
-   * Defines the size in bytes of a single page (byte array) in the LogCache. This number of bytes
-   * is read from {@linkplain java.nio.MappedByteBuffer} or {@linkplain java.io.RandomAccessFile} at
-   * a time.
-   *
-   * <p>If the LogCache is shared ({@linkplain #LOG_CACHE_SHARED}) all {@linkplain Environment}s
-   * should be configured
-   * to use single LogCache page size.
-   *
-   * <p>Default value is {@code 64 * 1024}.
-   * <p>Mutable at runtime: no
-   */
-  public static final String LOG_CACHE_PAGE_SIZE = "exodus.log.cache.pageSize";
-
-  /**
-   * Defines the maximum number of open files that LogCache maintains in order to reduce system
-   * calls to open and close files. The more open files is allowed the less system calls are
-   * performed in addition to reading or mapping files. This value can notably affect performance of
-   * database warm-up. Default value is {@code 500}. Open files cache is shared amongst all open
-   * {@linkplain Environment environments}.
-   * <p>Mutable at runtime: no
-   */
-  public static final String LOG_CACHE_OPEN_FILES = "exodus.log.cache.openFilesCount";
-
-  /**
-   * If is set to {@code true} any immutable file can be mapped in memory provided there is enough
-   * physical memory. On cache miss, LogCache at first tries to check if there is corresponding
-   * mapped byte buffer and copies cache page from the buffer, otherwise reads the page from
-   * {@linkplain java.io.RandomAccessFile}. If is set to {@code false} then LogCache always reads
-   * {@linkplain java.io.RandomAccessFile} on cache miss. Default value was {@code true} before
-   * version {@code 1.2.3}. As of {@code 1.2.3}, default value is {@code false}.
-   *
-   * <p>Mutable at runtime: no
-   *
-   * @see #LOG_CACHE_FREE_PHYSICAL_MEMORY_THRESHOLD
-   * @deprecated Because of upcoming release of virtual threads feature this property is deprecated.
-   */
-  @SuppressWarnings("DeprecatedIsStillUsed")
-  @Deprecated
-  public static final String LOG_CACHE_USE_NIO = "exodus.log.cache.useNIO";
-
-  /**
-   * If {@linkplain #LOG_CACHE_USE_NIO} is {@code true} defines the minimum size in bytes of free
-   * physical memory maintained by the cache memory-mapped files on the host where the JVM runs. On
-   * cache miss, LogCache checks if corresponding file is mapped in memory, and if it is not and if
-   * free physical memory amount is greater than threshold specified by this setting, tries to map
-   * the file in memory. Default value is {@code 1_000_000_000L} bytes, i.e. ~1GB.
-   * <p>Mutable at runtime: no
-   *
-   * @see #LOG_CACHE_USE_NIO
-   * @deprecated Because of upcoming release of virtual threads feature this property is deprecated.
-   */
-  @SuppressWarnings("DeprecatedIsStillUsed")
-  @Deprecated
-  public static final String LOG_CACHE_FREE_PHYSICAL_MEMORY_THRESHOLD = "exodus.log.cache.freePhysicalMemoryThreshold";
-
-  /**
-   * If is set to {@code true} the LogCache is shared. Shared cache caches raw binary data (contents
-   * of .xd files) of all {@linkplain Environment} instances created in scope of this class loader.
-   * By default, the LogCache is shared.
-   * <p>Mutable at runtime: no
-   */
-  public static final String LOG_CACHE_SHARED = "exodus.log.cache.shared";
-
-  /**
-   * If is set to {@code true} the LogCache uses lock-free data structures. Default value is
-   * {@code true}.
-   * <p>Mutable at runtime: no
-   */
-  public static final String LOG_CACHE_NON_BLOCKING = "exodus.log.cache.nonBlocking";
-
-  /**
-   * Defines the number of generations of non-blocking LogCache. Is applicable only if
-   * {@linkplain #LOG_CACHE_NON_BLOCKING} is set to {@code true}. The higher number of generations
-   * is, the higher the cache hit rate is and CPU ticks necessary to get a single page from the
-   * cache. Default value is {@code 2}.
-   * <p>Mutable at runtime: no
-   */
-  public static final String LOG_CACHE_GENERATION_COUNT = "exodus.log.cache.generationCount";
-
-  /**
-   * If is set to {@code true} LogCache uses
-   * {@linkplain java.lang.ref.SoftReference soft references} for holding cached pages. The cache
-   * still uses not more memory than it is configured by {@linkplain #MEMORY_USAGE} or
-   * {@linkplain #MEMORY_USAGE_PERCENTAGE} settings, but JVM GC can reclaim memory used by the cache
-   * on a heavy load surge. On the other hand, use of soft references results in greater JVM GC load
-   * and greater general CPU consumption by the cache. So one can choose either memory-flexible, or
-   * CPU-optimal cache. Default value is {@code false}.
-   * <p>Mutable at runtime: no
-   */
-  public static final String LOG_CACHE_USE_SOFT_REFERENCES = "exodus.log.cache.useSoftReferences";
-
-  /**
-   * Defines the number of successive pages to be read at once in case of LogCache miss. Reading
-   * successive pages can reduce amount of random access to database files. It can be useful in
-   * workloads like application warm-up. Default value is {@code 1} which means that no read-ahead
-   * strategy is applied.
-   * <p>Mutable at runtime: yes
-   */
-  public static final String LOG_CACHE_READ_AHEAD_MULTIPLE = "exodus.log.cache.readAheadMultiple";
-
-  /**
-   * If is set to {@code true} LogCache will populate itself with database file pages right after
-   * the database is opened using this {@code EnvironmentConfig} instance. Default value is
-   * {@code false}.
-   * <p>Mutable at runtime: no
-   */
-  public static final String LOG_CACHE_WARMUP = "exodus.log.cache.warmup";
 
   /**
    * If is set to {@code true} then the Log constructor fails if the database directory is not
@@ -3340,12 +608,12 @@
    */
   public static final String ENV_COMPACT_ON_OPEN = "exodus.env.compactOnOpen";
 
-  /**
-   * Internal property. Not for public use.
-   */
-  public static final String ENV_COMPACT_IN_SINGLE_BATCH_ON_OPEN = "exodus.env.compactInSingleBatchOnOpen";
-
-  /**
+    /**
+     * Internal property. Not for public use.
+     */
+    public static final String ENV_COMPACT_IN_SINGLE_BATCH_ON_OPEN = "exodus.env.compactInSingleBatchOnOpen";
+
+    /**
    * Defines the maximum size of page of B+Tree. Default value is {@code 128}.
    * <p>Mutable at runtime: yes
    */
@@ -3578,38 +846,38 @@
         new Pair(ENV_TXN_DOWNGRADE_AFTER_FLUSH, true),
         new Pair(ENV_TXN_SINGLE_THREAD_WRITES, false),
         new Pair(ENV_CHECK_BACKUP_CONSISTENCY, false),
-        new Pair(ENV_CHECK_DATA_STRUCTURES_CONSISTENCY, false),
-        new Pair(ENV_TXN_TRACE_FINISH, false),
-        new Pair(ENV_MAX_PARALLEL_TXNS, Integer.MAX_VALUE),
-        new Pair(ENV_MONITOR_TXNS_TIMEOUT, 0),
-        new Pair(ENV_MONITOR_TXNS_EXPIRATION_TIMEOUT, (int) TimeUnit.HOURS.toMillis(8)),
-        new Pair(ENV_MONITOR_TXNS_CHECK_FREQ, 60000),
-        new Pair(ENV_GATHER_STATISTICS, true),
-        new Pair(ENV_COMPACT_ON_OPEN, false),
-        new Pair(TREE_MAX_PAGE_SIZE, 128),
-        new Pair(TREE_DUP_MAX_PAGE_SIZE, 8),
-        new Pair(GC_ENABLED, true),
-        new Pair(GC_START_IN, 10000),
-        new Pair(GC_MIN_UTILIZATION, 50),
-        new Pair(GC_RENAME_FILES, false),
-        new Pair(GC_MIN_FILE_AGE, 2),
-        new Pair(GC_FILES_INTERVAL, 3),
-        new Pair(GC_RUN_PERIOD, 5000),
-        new Pair(GC_UTILIZATION_FROM_SCRATCH, false),
-        new Pair(GC_UTILIZATION_FROM_FILE, ""),
-        new Pair(GC_FILES_DELETION_DELAY, 5000),
-        new Pair(GC_RUN_EVERY, 0),
-        new Pair(GC_USE_EXCLUSIVE_TRANSACTION, true),
-        new Pair(GC_TRANSACTION_ACQUIRE_TIMEOUT, 1000),
-        new Pair(GC_TRANSACTION_TIMEOUT, 500),
-        new Pair(MANAGEMENT_ENABLED, !JVMConstants.getIS_ANDROID()),
-        new Pair(MANAGEMENT_OPERATIONS_RESTRICTED, true),
-        new Pair(META_SERVER, null),
-        new Pair(CHECK_PAGES_AT_RUNTIME, true),
-        new Pair(LOG_SKIP_INVALID_LOGGALE_TYPE, false),
-        new Pair(LOG_FORCE_CHECK_DATA_CONSISTENCY, false),
-        new Pair(LOG_PROCEED_DATA_RESTORE_AT_ANY_COST, false),
-        new Pair(ENV_COMPACT_IN_SINGLE_BATCH_ON_OPEN, false),
+                new Pair(ENV_CHECK_DATA_STRUCTURES_CONSISTENCY, false),
+                new Pair(ENV_TXN_TRACE_FINISH, false),
+                new Pair(ENV_MAX_PARALLEL_TXNS, Integer.MAX_VALUE),
+                new Pair(ENV_MONITOR_TXNS_TIMEOUT, 0),
+                new Pair(ENV_MONITOR_TXNS_EXPIRATION_TIMEOUT, (int) TimeUnit.HOURS.toMillis(8)),
+                new Pair(ENV_MONITOR_TXNS_CHECK_FREQ, 60000),
+                new Pair(ENV_GATHER_STATISTICS, true),
+                new Pair(ENV_COMPACT_ON_OPEN, false),
+                new Pair(TREE_MAX_PAGE_SIZE, 128),
+                new Pair(TREE_DUP_MAX_PAGE_SIZE, 8),
+                new Pair(GC_ENABLED, true),
+                new Pair(GC_START_IN, 10000),
+                new Pair(GC_MIN_UTILIZATION, 50),
+                new Pair(GC_RENAME_FILES, false),
+                new Pair(GC_MIN_FILE_AGE, 2),
+                new Pair(GC_FILES_INTERVAL, 3),
+                new Pair(GC_RUN_PERIOD, 5000),
+                new Pair(GC_UTILIZATION_FROM_SCRATCH, false),
+                new Pair(GC_UTILIZATION_FROM_FILE, ""),
+                new Pair(GC_FILES_DELETION_DELAY, 5000),
+                new Pair(GC_RUN_EVERY, 0),
+                new Pair(GC_USE_EXCLUSIVE_TRANSACTION, true),
+                new Pair(GC_TRANSACTION_ACQUIRE_TIMEOUT, 1000),
+                new Pair(GC_TRANSACTION_TIMEOUT, 500),
+                new Pair(MANAGEMENT_ENABLED, !JVMConstants.getIS_ANDROID()),
+                new Pair(MANAGEMENT_OPERATIONS_RESTRICTED, true),
+                new Pair(META_SERVER, null),
+                new Pair(CHECK_PAGES_AT_RUNTIME, true),
+                new Pair(LOG_SKIP_INVALID_LOGGALE_TYPE, false),
+                new Pair(LOG_FORCE_CHECK_DATA_CONSISTENCY, false),
+                new Pair(LOG_PROCEED_DATA_RESTORE_AT_ANY_COST, false),
+                new Pair(ENV_COMPACT_IN_SINGLE_BATCH_ON_OPEN, false),new Pair(ENV_COMPACT_IN_SINGLE_BATCH_ON_OPEN, false),
         new Pair(ENV_STORES_TO_REMOVE_BEFORE_COMPACTION, null)
     }, strategy);
   }
@@ -4716,7 +1984,8 @@
 
   /**
    * If is set to {@code true} then {@linkplain Environment} performs check of consistency of
-   * datastructures stored in backup files. Default value is {@code false}.
+   * datastructures stored in backup files.
+    * Default value is {@code false}.
    * <p>Mutable at runtime: no
    */
   public boolean getCheckBackupConsistency() {
@@ -5084,23 +2353,22 @@
     return setSetting(ENV_COMPACT_ON_OPEN, compactOnOpen);
   }
 
-  /**
-   * Internal property. Not for public use.
-   */
-  public boolean getEnvCompactInSingleBatchOnOpen() {
-    return (Boolean) getSetting(ENV_COMPACT_IN_SINGLE_BATCH_ON_OPEN);
-  }
-
-  /**
-   * Internal property. Not for public use.
-   */
-  public EnvironmentConfig setEnvCompactInSingleBatchOnOpen(
-      final boolean compactInSingleBatchOnOpen) {
-    return setSetting(ENV_COMPACT_IN_SINGLE_BATCH_ON_OPEN, compactInSingleBatchOnOpen);
-  }
-
-
-  /**
+    /**
+     * Internal property. Not for public use.
+     */
+    public boolean getEnvCompactInSingleBatchOnOpen() {
+        return (Boolean) getSetting(ENV_COMPACT_IN_SINGLE_BATCH_ON_OPEN);
+    }
+
+    /**
+     * Internal property. Not for public use.
+     */
+    public EnvironmentConfig setEnvCompactInSingleBatchOnOpen(final boolean compactInSingleBatchOnOpen) {
+        return setSetting(ENV_COMPACT_IN_SINGLE_BATCH_ON_OPEN, compactInSingleBatchOnOpen);
+    }
+
+
+    /**
    * Returns the maximum size of page of B+Tree. Default value is {@code 128}.
    * <p>Mutable at runtime: yes
    *
@@ -5677,5 +2945,4 @@
   public MetaServer getMetaServer() {
     return (MetaServer) getSetting(META_SERVER);
   }
->>>>>>> c53eb224
 }