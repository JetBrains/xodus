--- conflicted
+++ resolved
@@ -460,10 +460,6 @@
                 new Pair(ENTITY_ITERABLE_CACHE_COUNTS_CACHING_TIMEOUT, 100000L),
                 new Pair(ENTITY_ITERABLE_CACHE_START_CACHING_TIMEOUT, 7000L),
                 new Pair(ENTITY_ITERABLE_CACHE_DEFERRED_DELAY, 2000),
-<<<<<<< HEAD
-                new Pair(ENTITY_ITERABLE_CACHE_MAX_SIZE_OF_DIRECT_VALUE, 512),
-=======
->>>>>>> 71f28f29
                 new Pair(ENTITY_ITERABLE_CACHE_EXPIRE_AFTER_ACCESS_SECONDS, -1), // disabled by default
                 new Pair(ENTITY_ITERABLE_CACHE_SOFT_VALUES, true),
                 new Pair(ENTITY_ITERABLE_CACHE_USE_HUMAN_READABLE, false),
